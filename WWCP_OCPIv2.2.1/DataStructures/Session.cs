﻿/*
 * Copyright (c) 2015-2025 GraphDefined GmbH <achim.friedland@graphdefined.com>
 * This file is part of WWCP OCPI <https://github.com/OpenChargingCloud/WWCP_OCPI>
 *
 * Licensed under the Affero GPL license, Version 3.0 (the "License");
 * you may not use this file except in compliance with the License.
 * You may obtain a copy of the License at
 *
 *     http://www.gnu.org/licenses/agpl.html
 *
 * Unless required by applicable law or agreed to in writing, software
 * distributed under the License is distributed on an "AS IS" BASIS,
 * WITHOUT WARRANTIES OR CONDITIONS OF ANY KIND, either express or implied.
 * See the License for the specific language governing permissions and
 * limitations under the License.
 */

#region Usings

using System.Security.Cryptography;
using System.Diagnostics.CodeAnalysis;

using Newtonsoft.Json.Linq;

using org.GraphDefined.Vanaheimr.Illias;

using cloud.charging.open.protocols.OCPI;
using cloud.charging.open.protocols.OCPIv2_2_1.HTTP;

#endregion

namespace cloud.charging.open.protocols.OCPIv2_2_1
{

    /// <summary>
    /// A charging session.
    /// </summary>
    public class Session : IHasId<Session_Id>,
                           IEquatable<Session>,
                           IComparable<Session>,
                           IComparable
    {

        #region Data

        private readonly Lock patchLock = new();

        #endregion

        #region Properties

        /// <summary>
        /// The parent CommonAPI of this charging location.
        /// </summary>
        internal CommonAPI?                          CommonAPI                    { get; set; }

        /// <summary>
        /// The ISO-3166 alpha-2 country code of the charge point operator that 'owns' this session.
        /// </summary>
        [Mandatory]
        public   CountryCode                         CountryCode                  { get; }

        /// <summary>
        /// The identification of the charge point operator that 'owns' this session (following the ISO-15118 standard).
        /// </summary>
        [Mandatory]
        public   Party_Id                            PartyId                      { get; }

        /// <summary>
        /// The identification of the session within the charge point operator's platform (and suboperator platforms).
        /// </summary>
        [Mandatory]
        public   Session_Id                          Id                           { get; }

        /// <summary>
        /// The time when the session became active.
        /// </summary>
        [Mandatory]
        public   DateTime                            Start                        { get; }

        /// <summary>
        /// The time when the session is completed.
        /// </summary>
        [Optional]
        public   DateTime?                           End                          { get; }

#pragma warning disable IDE1006 // Naming Styles
        /// <summary>
        /// The amount of kWhs that had been charged.
        /// </summary>
        [Mandatory]
        public   WattHour                            kWh                          { get; }
#pragma warning restore IDE1006 // Naming Styles

        /// <summary>
        /// The authentication token used to start this charging session, including all
        /// relevant information to identify the unique token.
        /// </summary>
        [Mandatory]
        public   CDRToken                            CDRToken                     { get; }

        /// <summary>
        /// The method used for authentication.
        /// </summary>
        [Mandatory]
        public   AuthMethod                          AuthMethod                   { get; }

        /// <summary>
        /// The optional reference to the authorization given by the eMSP.
        /// When the eMSP provided an authorization_reference in either: real-time authorization
        /// or StartSession, this field SHALL contain the same value.
        /// </summary>
        [Optional]
        public   AuthorizationReference?             AuthorizationReference       { get; }

        /// <summary>
        /// The identification of the location at which the charging session is/was happening.
        /// </summary>
        [Mandatory]
        public   Location_Id                         LocationId                   { get; }

        /// <summary>
        /// The unique internal identification of the EVSE at which the charging session is/was happening.
        /// </summary>
        [Mandatory]
        public   EVSE_UId                            EVSEUId                      { get; }

        /// <summary>
        /// The unique identification of the connector at which the charging session is/was happening.
        /// </summary>
        [Mandatory]
        public   Connector_Id                        ConnectorId                  { get; }

        /// <summary>
        /// The optional identification of the kWh energy meter.
        /// </summary>
        [Optional]
        public   EnergyMeter_Id?                     EnergyMeterId                { get; }

        /// <summary>
        /// The ISO 4217 code of the currency used for this session.
        /// </summary>
        [Mandatory]
        public   Currency                            Currency                     { get; }

        /// <summary>
        /// The optional enumeration of charging periods that can be used to calculate and verify the total cost.
        /// </summary>
        [Optional]
        public   IEnumerable<ChargingPeriod>         ChargingPeriods              { get; }

        /// <summary>
        /// The total costs of the session in the specified currency. This is the price that the eMSP will
        /// have to pay to the CPO. A total_cost of 0.00 means free of charge. When omitted, i.e. no price
        /// information is given in the Session object, it does not imply the session is/was free of charge.
        /// </summary>
        [Optional]
        public   Price?                              TotalCosts                   { get; }

        /// <summary>
        /// The status of the session.
        /// </summary>
        [Mandatory]
        public   SessionStatusType                   Status                       { get; }

        /// <summary>
        /// The timestamp when this session was created.
        /// </summary>
        [Mandatory, VendorExtension(VE.GraphDefined, VE.Pagination)]
        public   DateTime                            Created                      { get; }

        /// <summary>
        /// The timestamp when this session was last updated (or created).
        /// </summary>
        [Mandatory]
        public   DateTime                            LastUpdated                  { get; }

        /// <summary>
        /// The SHA256 hash of the JSON representation of this charging session.
        /// </summary>
        public   String                              ETag                         { get; private set; }

        #endregion

        #region Constructor(s)

        /// <summary>
        /// Create a new charging session.
        /// </summary>
        /// <param name="CountryCode">An ISO-3166 alpha-2 country code of the charge point operator that 'owns' this session.</param>
        /// <param name="PartyId">An identification of the charge point operator that 'owns' this session (following the ISO-15118 standard).</param>
        /// <param name="Id">An unique identification of the session within the CPOs platform (and suboperator platforms).</param>
        /// <param name="Start">A timestamp when the session became active.</param>
        /// <param name="kWh">An amount of kWhs that had been charged.</param>
        /// <param name="CDRToken">An authentication token used to start this charging session, including all relevant information to identify the unique token.</param>
        /// <param name="AuthMethod">A method used for authentication.</param>
        /// <param name="AuthorizationReference">The optional reference to the authorization given by the eMSP. When the eMSP provided an authorization_reference in either: real-time authorization or StartSession, this field SHALL contain the same value.</param>
        /// <param name="LocationId">The identification of the location at which the charging session is/was happening.</param>
        /// <param name="EVSEUId">An unique internal identification of the EVSE at which the charging session is/was happening.</param>
        /// <param name="ConnectorId">An unique identification of the connector at which the charging session is/was happening.</param>
        /// <param name="Currency">An ISO 4217 code of the currency used for this session.</param>
        /// <param name="Status">A status of the session.</param>
        /// 
        /// <param name="End">An optional timestamp when the session was completed.</param>
        /// <param name="EnergyMeterId">The optional identification of the kWh energy meter.</param>
        /// <param name="ChargingPeriods">An optional enumeration of charging periods that can be used to calculate and verify the total cost.</param>
        /// <param name="TotalCosts">The total costs of the session in the specified currency. This is the price that the eMSP will have to pay to the CPO. A total_cost of 0.00 means free of charge. When omitted, i.e. no price information is given in the Session object, it does not imply the session is/was free of charge.</param>
        /// 
        /// <param name="Created">An optional timestamp when this charging session was created.</param>
        /// <param name="LastUpdated">An optional timestamp when this charging session was last updated (or created).</param>
        /// 
        /// <param name="CustomSessionSerializer">A delegate to serialize custom session JSON objects.</param>
        /// <param name="CustomCDRTokenSerializer">A delegate to serialize custom charge detail record token JSON objects.</param>
        /// <param name="CustomChargingPeriodSerializer">A delegate to serialize custom charging period JSON objects.</param>
        /// <param name="CustomCDRDimensionSerializer">A delegate to serialize custom charge detail record dimension JSON objects.</param>
        /// <param name="CustomPriceSerializer">A delegate to serialize custom price JSON objects.</param>
        public Session(CountryCode                                       CountryCode,
                       Party_Id                                          PartyId,
                       Session_Id                                        Id,
                       DateTime                                          Start,
                       WattHour                                          kWh,
                       CDRToken                                          CDRToken,
                       AuthMethod                                        AuthMethod,
                       Location_Id                                       LocationId,
                       EVSE_UId                                          EVSEUId,
                       Connector_Id                                      ConnectorId,
                       Currency                                          Currency,
                       SessionStatusType                                 Status,

                       DateTime?                                         End                              = null,
                       AuthorizationReference?                           AuthorizationReference           = null,
                       EnergyMeter_Id?                                   EnergyMeterId                    = null,
                       IEnumerable<ChargingPeriod>?                      ChargingPeriods                  = null,
                       Price?                                            TotalCosts                       = null,

                       DateTime?                                         Created                          = null,
                       DateTime?                                         LastUpdated                      = null,

                       CustomJObjectSerializerDelegate<Session>?         CustomSessionSerializer          = null,
                       CustomJObjectSerializerDelegate<CDRToken>?        CustomCDRTokenSerializer         = null,
                       CustomJObjectSerializerDelegate<ChargingPeriod>?  CustomChargingPeriodSerializer   = null,
                       CustomJObjectSerializerDelegate<CDRDimension>?    CustomCDRDimensionSerializer     = null,
                       CustomJObjectSerializerDelegate<Price>?           CustomPriceSerializer            = null)

        {

            this.CountryCode             = CountryCode;
            this.PartyId                 = PartyId;
            this.Id                      = Id;
            this.Start                   = Start;
            this.kWh                     = kWh;
            this.CDRToken                = CDRToken;
            this.AuthMethod              = AuthMethod;
            this.LocationId              = LocationId;
            this.EVSEUId                 = EVSEUId;
            this.ConnectorId             = ConnectorId;
            this.Currency                = Currency;
            this.Status                  = Status;

            this.End                     = End;
            this.AuthorizationReference  = AuthorizationReference;
<<<<<<< HEAD
            this.MeterId                 = MeterId;
=======
            this.EnergyMeterId           = EnergyMeterId;
>>>>>>> 3b3b6f22
            this.ChargingPeriods         = ChargingPeriods?.Distinct() ?? [];
            this.TotalCosts              = TotalCosts;

            this.Created                 = Created                     ?? LastUpdated ?? Timestamp.Now;
            this.LastUpdated             = LastUpdated                 ?? Created     ?? Timestamp.Now;

            this.ETag                    = CalcSHA256Hash(CustomSessionSerializer,
                                                          CustomCDRTokenSerializer,
                                                          CustomChargingPeriodSerializer,
                                                          CustomCDRDimensionSerializer,
                                                          CustomPriceSerializer);

            unchecked
            {

                hashCode = this.CountryCode.            GetHashCode()       * 67 ^
                           this.PartyId.                GetHashCode()       * 61 ^
                           this.Id.                     GetHashCode()       * 59 ^
                           this.Start.                  GetHashCode()       * 53 ^
                           this.kWh.                    GetHashCode()       * 47 ^
                           this.CDRToken.               GetHashCode()       * 43 ^
                           this.AuthMethod.             GetHashCode()       * 41 ^
                           this.LocationId.             GetHashCode()       * 37 ^
                           this.EVSEUId.                GetHashCode()       * 31 ^
                           this.ConnectorId.            GetHashCode()       * 29 ^
                           this.Currency.               GetHashCode()       * 23 ^
                           this.Status.                 GetHashCode()       * 19 ^
                           this.Created.                GetHashCode()       * 17 ^
                           this.LastUpdated.            GetHashCode()       * 13 ^

                          (this.End?.                   GetHashCode() ?? 0) * 11 ^
                          (this.AuthorizationReference?.GetHashCode() ?? 0) *  7 ^
                          (this.EnergyMeterId?.         GetHashCode() ?? 0) *  5 ^
                           this.ChargingPeriods.        GetHashCode()       *  3 ^
                           this.TotalCosts?.            GetHashCode() ?? 0;

            }

        }

        #endregion


        #region (static) Parse   (JSON, CountryCodeURL= null, PartyIdURL= null, SessionIdURL = null, CustomSessionParser = null)

        /// <summary>
        /// Parse the given JSON representation of a charging session.
        /// </summary>
        /// <param name="JSON">The JSON to parse.</param>
        /// <param name="CountryCodeURL">An optional country code, e.g. from the HTTP URL.</param>
        /// <param name="PartyIdURL">An optional party identification, e.g. from the HTTP URL.</param>
        /// <param name="SessionIdURL">An optional charging session identification, e.g. from the HTTP URL.</param>
        /// <param name="CustomSessionParser">A delegate to parse custom session JSON objects.</param>
        public static Session Parse(JObject                                JSON,
                                    CountryCode?                           CountryCodeURL        = null,
                                    Party_Id?                              PartyIdURL            = null,
                                    Session_Id?                            SessionIdURL          = null,
                                    CustomJObjectParserDelegate<Session>?  CustomSessionParser   = null)
        {

            if (TryParse(JSON,
                         out var session,
                         out var errorResponse,
                         CountryCodeURL,
                         PartyIdURL,
                         SessionIdURL,
                         CustomSessionParser))
            {
                return session;
            }

            throw new ArgumentException("The given JSON representation of a charging session is invalid: " + errorResponse,
                                        nameof(JSON));

        }

        #endregion

        #region (static) TryParse(JSON, out Session, out ErrorResponse, SessionIdURL = null, CustomSessionParser = null)

        // Note: The following is needed to satisfy pattern matching delegates! Do not refactor it!

        /// <summary>
        /// Try to parse the given JSON representation of a charging session.
        /// </summary>
        /// <param name="JSON">The JSON to parse.</param>
        /// <param name="Session">The parsed charging session.</param>
        /// <param name="ErrorResponse">An optional error response.</param>
        public static Boolean TryParse(JObject                            JSON,
                                       [NotNullWhen(true)]  out Session?  Session,
                                       [NotNullWhen(false)] out String?   ErrorResponse)

            => TryParse(JSON,
                        out Session,
                        out ErrorResponse,
                        null,
                        null,
                        null,
                        null);


        /// <summary>
        /// Try to parse the given JSON representation of a charging session.
        /// </summary>
        /// <param name="JSON">The JSON to parse.</param>
        /// <param name="Session">The parsed charging session.</param>
        /// <param name="ErrorResponse">An optional error response.</param>
        /// <param name="CountryCodeURL">An optional country code, e.g. from the HTTP URL.</param>
        /// <param name="PartyIdURL">An optional party identification, e.g. from the HTTP URL.</param>
        /// <param name="SessionIdURL">An optional charging session identification, e.g. from the HTTP URL.</param>
        /// <param name="CustomSessionParser">A delegate to parse custom session JSON objects.</param>
        public static Boolean TryParse(JObject                                JSON,
                                       [NotNullWhen(true)]  out Session?      Session,
                                       [NotNullWhen(false)] out String?       ErrorResponse,
                                       CountryCode?                           CountryCodeURL        = null,
                                       Party_Id?                              PartyIdURL            = null,
                                       Session_Id?                            SessionIdURL          = null,
                                       CustomJObjectParserDelegate<Session>?  CustomSessionParser   = null)
        {

            try
            {

                Session = default;

                if (JSON?.HasValues != true)
                {
                    ErrorResponse = "The given JSON object must not be null or empty!";
                    return false;
                }

                #region Parse CountryCode               [optional]

                if (JSON.ParseOptional("country_code",
                                       "country code",
                                       CountryCode.TryParse,
                                       out CountryCode? CountryCodeBody,
                                       out ErrorResponse))
                {
                    if (ErrorResponse is not null)
                        return false;
                }

                if (!CountryCodeURL.HasValue && !CountryCodeBody.HasValue)
                {
                    ErrorResponse = "The country code is missing!";
                    return false;
                }

                if (CountryCodeURL.HasValue && CountryCodeBody.HasValue && CountryCodeURL.Value != CountryCodeBody.Value)
                {
                    ErrorResponse = "The optional country code given within the JSON body does not match the one given in the URL!";
                    return false;
                }

                #endregion

                #region Parse PartyIdURL                [optional]

                if (JSON.ParseOptional("party_id",
                                       "party identification",
                                       Party_Id.TryParse,
                                       out Party_Id? PartyIdBody,
                                       out ErrorResponse))
                {
                    if (ErrorResponse is not null)
                        return false;
                }

                if (!PartyIdURL.HasValue && !PartyIdBody.HasValue)
                {
                    ErrorResponse = "The party identification is missing!";
                    return false;
                }

                if (PartyIdURL.HasValue && PartyIdBody.HasValue && PartyIdURL.Value != PartyIdBody.Value)
                {
                    ErrorResponse = "The optional party identification given within the JSON body does not match the one given in the URL!";
                    return false;
                }

                #endregion

                #region Parse Id                        [optional]

                if (JSON.ParseOptional("id",
                                       "charging session identification",
                                       Session_Id.TryParse,
                                       out Session_Id? SessionIdBody,
                                       out ErrorResponse))
                {
                    if (ErrorResponse is not null)
                        return false;
                }

                if (!SessionIdURL.HasValue && !SessionIdBody.HasValue)
                {
                    ErrorResponse = "The charging session identification is missing!";
                    return false;
                }

                if (SessionIdURL.HasValue && SessionIdBody.HasValue && SessionIdURL.Value != SessionIdBody.Value)
                {
                    ErrorResponse = "The optional charging session identification given within the JSON body does not match the one given in the URL!";
                    return false;
                }

                #endregion

                #region Parse Start                     [mandatory]

                if (!JSON.ParseMandatory("start_date_time",
                                         "start timestamp",
                                         out DateTime Start,
                                         out ErrorResponse))
                {
                    return false;
                }

                #endregion

                #region Parse End                       [optional]

                if (JSON.ParseOptional("end_date_time",
                                       "end timestamp",
                                       out DateTime? End,
                                       out ErrorResponse))
                {
                    if (ErrorResponse is not null)
                        return false;
                }

                #endregion

                #region Parse KWh                       [mandatory]

                if (!JSON.ParseMandatory("kwh",
                                         "charged kWh",
                                         WattHour.TryParseKWh,
                                         out WattHour KWh,
                                         out ErrorResponse))
                {
                    return false;
                }

                #endregion

                #region Parse CDRToken                  [mandatory]

                if (!JSON.ParseMandatoryJSON("cdr_token",
                                             "charge detail record token",
                                             OCPIv2_2_1.CDRToken.TryParse,
                                             out CDRToken CDRToken,
                                             out ErrorResponse))
                {
                    return false;
                }

                #endregion

                #region Parse AuthMethod                [mandatory]

                if (!JSON.ParseMandatory("auth_method",
                                         "authentication method",
                                         AuthMethod.TryParse,
                                         out AuthMethod authMethod,
                                         out ErrorResponse))
                {
                    return false;
                }

                #endregion

                #region Parse AuthorizationReference    [optional]

                if (JSON.ParseOptional("authorization_reference",
                                       "authorization reference",
                                       OCPIv2_2_1.AuthorizationReference.TryParse,
                                       out AuthorizationReference? authorizationReference,
                                       out ErrorResponse))
                {
                    if (ErrorResponse is not null)
                        return false;
                }

                #endregion

                #region Parse LocationId                [mandatory]

                if (!JSON.ParseMandatory("location_id",
                                         "location identification",
                                         Location_Id.TryParse,
                                         out Location_Id LocationId,
                                         out ErrorResponse))
                {
                    return false;
                }

                #endregion

                #region Parse EVSEUId                   [mandatory]

                if (!JSON.ParseMandatory("evse_uid",
                                         "EVSE identification",
                                         EVSE_UId.TryParse,
                                         out EVSE_UId EVSEUId,
                                         out ErrorResponse))
                {
                    return false;
                }

                #endregion

                #region Parse ConnectorId               [mandatory]

                if (!JSON.ParseMandatory("connector_id",
                                         "connector identification",
                                         Connector_Id.TryParse,
                                         out Connector_Id ConnectorId,
                                         out ErrorResponse))
                {
                    return false;
                }

                #endregion

                #region Parse EnergyMeterId             [optional]

                if (JSON.ParseOptional("meter_id",
                                       "meter identification",
                                       EnergyMeter_Id.TryParse,
                                       out EnergyMeter_Id? energyMeterId,
                                       out ErrorResponse))
                {
                    if (ErrorResponse is not null)
                        return false;
                }

                #endregion

                #region Parse Currency                  [mandatory]

                if (!JSON.ParseMandatory("currency",
                                         "currency",
                                         Currency.TryParse,
                                         out Currency currency,
                                         out ErrorResponse))
                {
                    return false;
                }

                #endregion

                #region Parse ChargingPeriods           [optional]

                if (JSON.ParseOptionalJSON("charging_periods",
                                           "charging periods",
                                           ChargingPeriod.TryParse,
                                           out IEnumerable<ChargingPeriod> ChargingPeriods,
                                           out ErrorResponse))
                {
                    if (ErrorResponse is not null)
                        return false;
                }

                #endregion

                #region Parse TotalCosts                [optional]

                if (JSON.ParseOptionalJSON("total_cost",
                                           "total costs",
                                           Price.TryParse,
                                           out Price? TotalCosts,
                                           out ErrorResponse))
                {
                    if (ErrorResponse is not null)
                        return false;
                }

                #endregion

                #region Parse Status                    [mandatory]

                if (!JSON.ParseMandatory("status",
                                         "session status",
                                         SessionStatusType.TryParse,
                                         out SessionStatusType status,
                                         out ErrorResponse))
                {
                    return false;
                }

                #endregion


                #region Parse Created                   [optional, NonStandard]

                if (JSON.ParseOptional("created",
                                       "created",
                                       out DateTime? Created,
                                       out ErrorResponse))
                {
                    if (ErrorResponse is not null)
                        return false;
                }

                #endregion

                #region Parse LastUpdated               [mandatory]

                if (!JSON.ParseMandatory("last_updated",
                                         "last updated",
                                         out DateTime LastUpdated,
                                         out ErrorResponse))
                {
                    return false;
                }

                #endregion


                Session = new Session(

                              CountryCodeBody ?? CountryCodeURL!.Value,
                              PartyIdBody     ?? PartyIdURL!.    Value,
                              SessionIdBody   ?? SessionIdURL!.  Value,
                              Start,
                              KWh,
                              CDRToken,
                              authMethod,
                              LocationId,
                              EVSEUId,
                              ConnectorId,
                              currency,
                              status,

                              End,
<<<<<<< HEAD
                              authorizationReference,
                              MeterId,
=======
                              AuthorizationReference,
                              energyMeterId,
>>>>>>> 3b3b6f22
                              ChargingPeriods,
                              TotalCosts,

                              Created,
                              LastUpdated

                          );


                if (CustomSessionParser is not null)
                    Session = CustomSessionParser(JSON,
                                                  Session);

                return true;

            }
            catch (Exception e)
            {
                Session        = default;
                ErrorResponse  = "The given JSON representation of a charging session is invalid: " + e.Message;
                return false;
            }

        }

        #endregion

        #region ToJSON(CustomSessionSerializer = null, CustomCDRTokenSerializer = null, ...)

        /// <summary>
        /// Return a JSON representation of this object.
        /// </summary>
        /// <param name="CustomSessionSerializer">A delegate to serialize custom session JSON objects.</param>
        /// <param name="CustomCDRTokenSerializer">A delegate to serialize custom charge detail record token JSON objects.</param>
        /// <param name="CustomChargingPeriodSerializer">A delegate to serialize custom charging period JSON objects.</param>
        /// <param name="CustomCDRDimensionSerializer">A delegate to serialize custom charge detail record dimension JSON objects.</param>
        /// <param name="CustomPriceSerializer">A delegate to serialize custom price JSON objects.</param>
        public JObject ToJSON(CustomJObjectSerializerDelegate<Session>?         CustomSessionSerializer          = null,
                              CustomJObjectSerializerDelegate<CDRToken>?        CustomCDRTokenSerializer         = null,
                              CustomJObjectSerializerDelegate<ChargingPeriod>?  CustomChargingPeriodSerializer   = null,
                              CustomJObjectSerializerDelegate<CDRDimension>?    CustomCDRDimensionSerializer     = null,
                              CustomJObjectSerializerDelegate<Price>?           CustomPriceSerializer            = null)
        {

            var json = JSONObject.Create(

                                 new JProperty("country_code",              CountryCode.           ToString()),
                                 new JProperty("party_id",                  PartyId.               ToString()),
                                 new JProperty("id",                        Id.                    ToString()),

                                 new JProperty("start_date_time",           Start.                 ToIso8601()),

                           End.HasValue
                               ? new JProperty("end_date_time",             End.             Value.ToIso8601())
                               : null,

                                 new JProperty("kwh",                       kWh.kWh),

                                 new JProperty("cdr_token",                 CDRToken.              ToJSON(CustomCDRTokenSerializer)),
                                 new JProperty("auth_method",               AuthMethod.            ToString()),

                           AuthorizationReference.HasValue
                               ? new JProperty("authorization_reference",   AuthorizationReference.ToString())
                               : null,

                                 new JProperty("location_id",               LocationId.            ToString()),
                                 new JProperty("evse_uid",                  EVSEUId.               ToString()),
                                 new JProperty("connector_id",              ConnectorId.           ToString()),

                           EnergyMeterId.HasValue
                               ? new JProperty("meter_id",                  EnergyMeterId.               ToString())
                               : null,

                                 new JProperty("currency",                  Currency.              ISOCode),

                           ChargingPeriods.SafeAny()
                               ? new JProperty("charging_periods",          new JArray(ChargingPeriods.Select(chargingPeriod => chargingPeriod.ToJSON(CustomChargingPeriodSerializer,
                                                                                                                                                      CustomCDRDimensionSerializer))))
                               : null,

                           TotalCosts.HasValue
                               ? new JProperty("total_cost",                TotalCosts.      Value.ToJSON(CustomPriceSerializer))
                               : null,

                                 new JProperty("status",                    Status.                ToString()),


                                 new JProperty("created",                   Created.               ToIso8601()),
                                 new JProperty("last_updated",              LastUpdated.           ToIso8601())

                       );

            return CustomSessionSerializer is not null
                       ? CustomSessionSerializer(this, json)
                       : json;

        }

        #endregion

        #region Clone()

        /// <summary>
        /// Clone this session.
        /// </summary>
        public Session Clone()

            => new (
                   CountryCode.            Clone(),
                   PartyId.                Clone(),
                   Id.                     Clone(),
                   Start,
                   kWh,
                   CDRToken.               Clone(),
                   AuthMethod.             Clone(),
                   LocationId.             Clone(),
                   EVSEUId.                Clone(),
                   ConnectorId.            Clone(),
                   Currency.               Clone(),
                   Status,

                   End,
                   AuthorizationReference?.Clone(),
                   EnergyMeterId?.         Clone(),
                   ChargingPeriods.Select(chargingPeriod => chargingPeriod.Clone()).ToArray(),
                   TotalCosts,

                   Created,
                   LastUpdated
               );

        #endregion


        #region Update(AdditionalConsumption = null, NewStatus = null, SessionEnd = null, NewTotalCosts = null, AdditionalChargingPeriods = null)

        /// <summary>
        /// Update the session with the given parameters.
        /// </summary>
        /// <param name="AdditionalConsumption">An optional amount of additional energy consumption.</param>
        /// <param name="NewStatus">An optional new status of the session.</param>
        /// <param name="SessionEnd">An optional new end timestamp of the session.</param>
        /// <param name="NewTotalCosts">An optional new total costs of the session.</param>
        /// <param name="AdditionalChargingPeriods">Optional additional charging periods.</param>
        public Session Update(WattHour?                     AdditionalConsumption       = null,
                              SessionStatusTypes?           NewStatus                   = null,
                              DateTime?                     SessionEnd                  = null,
                              Price?                        NewTotalCosts               = null,
                              IEnumerable<ChargingPeriod>?  AdditionalChargingPeriods   = null)

            => AdditionalConsumption     is null &&
               NewStatus                 is null &&
               SessionEnd                is null &&
               NewTotalCosts             is null &&
               AdditionalChargingPeriods is null

                   ? this
                   : new (

                         CountryCode:              CountryCode,
                         PartyId:                  PartyId,
                         Id:                       Id,
                         Start:                    Start,
                         kWh:                      AdditionalConsumption.HasValue
                                                       ? kWh + AdditionalConsumption.Value
                                                       : kWh,
                         CDRToken:                 CDRToken,
                         AuthMethod:               AuthMethod,
                         LocationId:               LocationId,
                         EVSEUId:                  EVSEUId,
                         ConnectorId:              ConnectorId,
                         Currency:                 Currency,
                         Status:                   NewStatus ?? Status,

                         End:                      SessionEnd,
                         AuthorizationReference:   AuthorizationReference,
                         EnergyMeterId:                  EnergyMeterId,
                         ChargingPeriods:          AdditionalChargingPeriods?.Count() > 0
                                                       ? ChargingPeriods.Concat(AdditionalChargingPeriods)
                                                       : ChargingPeriods,
                         TotalCosts:               NewTotalCosts ?? TotalCosts,

                         Created:                  null,
                         LastUpdated:              null

                     );

        #endregion

        #region Complete(SessionEndTimestamp, AdditionalConsumption = null, NewTotalCosts = null, AdditionalChargingPeriods = null)

        /// <summary>
        /// Update the session with the given parameters and set the status to 'completed'.
        /// </summary>
        /// <param name="SessionEndTimestamp">The timestamp when the session is completed.</param>
        /// <param name="AdditionalConsumption">An optional amount of additional energy consumption.</param>
        /// <param name="NewTotalCosts">An optional new total costs of the session.</param>
        /// <param name="AdditionalChargingPeriods">Optional additional charging periods.</param>
        public Session Complete(DateTime                      SessionEndTimestamp,
                                WattHour?                     AdditionalConsumption       = null,
                                Price?                        NewTotalCosts               = null,
                                IEnumerable<ChargingPeriod>?  AdditionalChargingPeriods   = null)

            => new (

                   CountryCode:              CountryCode,
                   PartyId:                  PartyId,
                   Id:                       Id,
                   Start:                    Start,
                   kWh:                      AdditionalConsumption.HasValue
                                                 ? kWh + AdditionalConsumption.Value
                                                 : kWh,
                   CDRToken:                 CDRToken,
                   AuthMethod:               AuthMethod,
                   LocationId:               LocationId,
                   EVSEUId:                  EVSEUId,
                   ConnectorId:              ConnectorId,
                   Currency:                 Currency,
                   Status:                   SessionStatusTypes.COMPLETED,

                   End:                      SessionEndTimestamp,
                   AuthorizationReference:   AuthorizationReference,
                   EnergyMeterId:                  EnergyMeterId,
                   ChargingPeriods:          AdditionalChargingPeriods?.Count() > 0
                                                 ? ChargingPeriods.Concat(AdditionalChargingPeriods)
                                                 : ChargingPeriods,
                   TotalCosts:               NewTotalCosts ?? TotalCosts,

                   Created:                  null,
                   LastUpdated:              null

               );

        #endregion


        #region (private) TryPrivatePatch(JSON, Patch)

        private PatchResult<JObject> TryPrivatePatch(JObject           JSON,
                                                     JObject           Patch,
                                                     EventTracking_Id  EventTrackingId)
        {

            foreach (var property in Patch)
            {

                if      (property.Key == "country_code")
                    return PatchResult<JObject>.Failed(EventTrackingId, JSON,
                                                       "Patching the 'country code' of a charging session is not allowed!");

                else if (property.Key == "party_id")
                    return PatchResult<JObject>.Failed(EventTrackingId, JSON,
                                                       "Patching the 'party identification' of a charging session is not allowed!");

                else if (property.Key == "id")
                    return PatchResult<JObject>.Failed(EventTrackingId, JSON,
                                                       "Patching the 'identification' of a charging session is not allowed!");

                else if (property.Value is null)
                    JSON.Remove(property.Key);

                else if (property.Value is JObject subObject)
                {

                    if (JSON.ContainsKey(property.Key))
                    {

                        if (JSON[property.Key] is JObject oldSubObject)
                        {

                            //ToDo: Perhaps use a more generic JSON patch here!
                            // PatchObject.Apply(ToJSON(), EVSEPatch),
                            var patchResult = TryPrivatePatch(oldSubObject, subObject, EventTrackingId);

                            if (patchResult.IsSuccess)
                                JSON[property.Key] = patchResult.PatchedData;

                        }

                        else
                            JSON[property.Key] = subObject;

                    }

                    else
                        JSON.Add(property.Key, subObject);

                }

                //else if (property.Value is JArray subArray)
                //{
                //}

                else
                    JSON[property.Key] = property.Value;

            }

            return PatchResult<JObject>.Success(EventTrackingId, JSON);

        }

        #endregion

        #region TryPatch(SessionPatch, AllowDowngrades = false)

        /// <summary>
        /// Try to patch the JSON representation of this charging session.
        /// </summary>
        /// <param name="SessionPatch">The JSON merge patch.</param>
        /// <param name="AllowDowngrades">Allow to set the 'lastUpdated' timestamp to an earlier value.</param>
        public PatchResult<Session> TryPatch(JObject           SessionPatch,
                                             Boolean           AllowDowngrades   = false,
                                             EventTracking_Id? EventTrackingId   = null)
        {

            EventTrackingId ??= EventTracking_Id.New;

            if (SessionPatch is null)
                return PatchResult<Session>.Failed(EventTrackingId,this,
                                                   "The given charging session patch must not be null!");

            lock (patchLock)
            {

                if (SessionPatch["last_updated"] is null)
                    SessionPatch["last_updated"] = Timestamp.Now.ToIso8601();

                else if (AllowDowngrades == false &&
                        SessionPatch["last_updated"].Type == JTokenType.Date &&
                       (SessionPatch["last_updated"].Value<DateTime>().ToIso8601().CompareTo(LastUpdated.ToIso8601()) < 1))
                {
                    return PatchResult<Session>.Failed(EventTrackingId, this,
                                                       "The 'lastUpdated' timestamp of the charging session patch must be newer then the timestamp of the existing charging session!");
                }


                var patchResult = TryPrivatePatch(ToJSON(), SessionPatch, EventTrackingId);


                if (patchResult.IsFailed)
                    return PatchResult<Session>.Failed(EventTrackingId, this,
                                                       patchResult.ErrorResponse);

                if (TryParse(patchResult.PatchedData,
                             out var patchedSession,
                             out var errorResponse))
                {

                    return PatchResult<Session>.Success(EventTrackingId, patchedSession,
                                                        errorResponse);

                }

                else
                    return PatchResult<Session>.Failed(EventTrackingId, this,
                                                       "Invalid JSON merge patch of a charging session: " + errorResponse);

            }

        }

        #endregion


        #region CalcSHA256Hash(CustomSessionSerializer = null, CustomCDRTokenSerializer = null, ...)

        /// <summary>
        /// Calculate the SHA256 hash of the JSON representation of this charging session in HEX.
        /// </summary>
        /// <param name="CustomSessionSerializer">A delegate to serialize custom session JSON objects.</param>
        /// <param name="CustomCDRTokenSerializer">A delegate to serialize custom charge detail record token JSON objects.</param>
        /// <param name="CustomChargingPeriodSerializer">A delegate to serialize custom charging period JSON objects.</param>
        /// <param name="CustomCDRDimensionSerializer">A delegate to serialize custom charge detail record dimension JSON objects.</param>
        /// <param name="CustomPriceSerializer">A delegate to serialize custom price JSON objects.</param>
        public String CalcSHA256Hash(CustomJObjectSerializerDelegate<Session>?         CustomSessionSerializer          = null,
                                     CustomJObjectSerializerDelegate<CDRToken>?        CustomCDRTokenSerializer         = null,
                                     CustomJObjectSerializerDelegate<ChargingPeriod>?  CustomChargingPeriodSerializer   = null,
                                     CustomJObjectSerializerDelegate<CDRDimension>?    CustomCDRDimensionSerializer     = null,
                                     CustomJObjectSerializerDelegate<Price>?           CustomPriceSerializer            = null)
        {

            this.ETag = SHA256.HashData(ToJSON(CustomSessionSerializer,
                                                           CustomCDRTokenSerializer,
                                                           CustomChargingPeriodSerializer,
                                                           CustomCDRDimensionSerializer,
                                                           CustomPriceSerializer).ToUTF8Bytes()).ToBase64();

            return this.ETag;

        }

        #endregion


        #region Operator overloading

        #region Operator == (Session1, Session2)

        /// <summary>
        /// Compares two instances of this object.
        /// </summary>
        /// <param name="Session1">A charging session.</param>
        /// <param name="Session2">Another charging session.</param>
        /// <returns>true|false</returns>
        public static Boolean operator == (Session? Session1,
                                           Session? Session2)
        {

            if (Object.ReferenceEquals(Session1, Session2))
                return true;

            if (Session1 is null || Session2 is null)
                return false;

            return Session1.Equals(Session2);

        }

        #endregion

        #region Operator != (Session1, Session2)

        /// <summary>
        /// Compares two instances of this object.
        /// </summary>
        /// <param name="Session1">A charging session.</param>
        /// <param name="Session2">Another charging session.</param>
        /// <returns>true|false</returns>
        public static Boolean operator != (Session? Session1,
                                           Session? Session2)

            => !(Session1 == Session2);

        #endregion

        #region Operator <  (Session1, Session2)

        /// <summary>
        /// Compares two instances of this object.
        /// </summary>
        /// <param name="Session1">A charging session.</param>
        /// <param name="Session2">Another charging session.</param>
        /// <returns>true|false</returns>
        public static Boolean operator < (Session? Session1,
                                          Session? Session2)

            => Session1 is null
                   ? throw new ArgumentNullException(nameof(Session1), "The given charging session must not be null!")
                   : Session1.CompareTo(Session2) < 0;

        #endregion

        #region Operator <= (Session1, Session2)

        /// <summary>
        /// Compares two instances of this object.
        /// </summary>
        /// <param name="Session1">A charging session.</param>
        /// <param name="Session2">Another charging session.</param>
        /// <returns>true|false</returns>
        public static Boolean operator <= (Session? Session1,
                                           Session? Session2)

            => !(Session1 > Session2);

        #endregion

        #region Operator >  (Session1, Session2)

        /// <summary>
        /// Compares two instances of this object.
        /// </summary>
        /// <param name="Session1">A charging session.</param>
        /// <param name="Session2">Another charging session.</param>
        /// <returns>true|false</returns>
        public static Boolean operator > (Session? Session1,
                                          Session? Session2)

            => Session1 is null
                   ? throw new ArgumentNullException(nameof(Session1), "The given charging session must not be null!")
                   : Session1.CompareTo(Session2) > 0;

        #endregion

        #region Operator >= (Session1, Session2)

        /// <summary>
        /// Compares two instances of this object.
        /// </summary>
        /// <param name="Session1">A charging session.</param>
        /// <param name="Session2">Another charging session.</param>
        /// <returns>true|false</returns>
        public static Boolean operator >= (Session? Session1,
                                           Session? Session2)

            => !(Session1 < Session2);

        #endregion

        #endregion

        #region IComparable<Session> Members

        #region CompareTo(Object)

        /// <summary>
        /// Compares two charging sessions.
        /// </summary>
        /// <param name="Object">A charging session to compare with.</param>
        public Int32 CompareTo(Object? Object)

            => Object is Session session
                   ? CompareTo(session)
                   : throw new ArgumentException("The given object is not a charging session!",
                                                 nameof(Object));

        #endregion

        #region CompareTo(Session)

        /// <summary>
        /// Compares two charging sessions.
        /// </summary>
        /// <param name="Session">A charging session to compare with.</param>
        public Int32 CompareTo(Session? Session)
        {

            if (Session is null)
                throw new ArgumentNullException(nameof(Session), "The given charging session must not be null!");

            var c = CountryCode.CompareTo(Session.CountryCode);

            if (c == 0)
                c = PartyId.    CompareTo(Session.PartyId);

            if (c == 0)
                c = Id.         CompareTo(Session.Id);

            if (c == 0)
                c = Start.      CompareTo(Session.Start);

            if (c == 0)
                c = LocationId. CompareTo(Session.LocationId);

            if (c == 0)
                c = EVSEUId.    CompareTo(Session.EVSEUId);

            if (c == 0)
                c = ConnectorId.CompareTo(Session.ConnectorId);

            if (c == 0)
                c = kWh.        CompareTo(Session.kWh);

            if (c == 0)
                c = CDRToken.   CompareTo(Session.CDRToken);

            if (c == 0)
                c = AuthMethod. CompareTo(Session.AuthMethod);

            if (c == 0)
                c = Currency.   CompareTo(Session.Currency);

            if (c == 0)
                c = Status.     CompareTo(Session.Status);

            if (c == 0)
                c = Created.    CompareTo(Session.Created);

            if (c == 0)
                c = LastUpdated.CompareTo(Session.LastUpdated);

            // End
            // AuthorizationReference
            // MeterId
            // ChargingPeriods
            // TotalCost

            return c;

        }

        #endregion

        #endregion

        #region IEquatable<Session> Members

        #region Equals(Object)

        /// <summary>
        /// Compares two charging sessions for equality.
        /// </summary>
        /// <param name="Object">A charging session to compare with.</param>
        public override Boolean Equals(Object? Object)

            => Object is Session session &&
                   Equals(session);

        #endregion

        #region Equals(Session)

        /// <summary>
        /// Compares two charging sessions for equality.
        /// </summary>
        /// <param name="Session">A charging session to compare with.</param>
        public Boolean Equals(Session? Session)

            => Session is not null &&

               CountryCode.            Equals(Session.CountryCode)             &&
               PartyId.                Equals(Session.PartyId)                 &&
               Id.                     Equals(Session.Id)                      &&
               Start.                  Equals(Session.Start)                   &&
               kWh.                    Equals(Session.kWh)                     &&
               CDRToken.               Equals(Session.CDRToken)                &&
               AuthMethod.             Equals(Session.AuthMethod)              &&
               LocationId.             Equals(Session.LocationId)              &&
               EVSEUId.                Equals(Session.EVSEUId)                 &&
               ConnectorId.            Equals(Session.ConnectorId)             &&
               Currency.               Equals(Session.Currency)                &&
               Status.                 Equals(Session.Status)                  &&
               Created.    ToIso8601().Equals(Session.Created.    ToIso8601()) &&
               LastUpdated.ToIso8601().Equals(Session.LastUpdated.ToIso8601()) &&

            ((!End.                   HasValue    && !Session.End.                   HasValue)    ||
              (End.                   HasValue    &&  Session.End.                   HasValue    && End.                   Value.Equals(Session.End.                   Value))) &&

            ((!AuthorizationReference.HasValue    && !Session.AuthorizationReference.HasValue)    ||
              (AuthorizationReference.HasValue    &&  Session.AuthorizationReference.HasValue    && AuthorizationReference.Value.Equals(Session.AuthorizationReference.Value))) &&

            ((!EnergyMeterId.               HasValue    && !Session.EnergyMeterId.               HasValue)    ||
              (EnergyMeterId.               HasValue    &&  Session.EnergyMeterId.               HasValue    && EnergyMeterId.               Value.Equals(Session.EnergyMeterId.               Value))) &&

            ((!TotalCosts.            HasValue    && !Session.TotalCosts.            HasValue)    ||
              (TotalCosts.            HasValue    &&  Session.TotalCosts.            HasValue    && TotalCosts.            Value.Equals(Session.TotalCosts.            Value))) &&

               ChargingPeriods.Count().Equals(Session.ChargingPeriods.Count())     &&
               ChargingPeriods.All(chargingPeriod => Session.ChargingPeriods.Contains(chargingPeriod));

        #endregion

        #endregion

        #region (override) GetHashCode()

        private readonly Int32 hashCode;

        /// <summary>
        /// Return the hash code of this object.
        /// </summary>
        public override Int32 GetHashCode()
            => hashCode;

        #endregion

        #region (override) ToString()

        /// <summary>
        /// Return a text representation of this object.
        /// </summary>
        public override String ToString()

            => String.Concat(

                   Id,                      " (",
                   CountryCode,             "-",
                   PartyId,                 ", ",
                   Status,                  "), ",

                   Start.ToIso8601(),

                   End.HasValue
                       ? " - " + End.Value.ToIso8601() + ", "
                       : ", ",

                   CDRToken.ToString(), " (",
                   AuthMethod,          "), ",

                   AuthorizationReference.HasValue
                       ? "auth ref: " + AuthorizationReference.Value.ToString() + ", "
                       : "",

                   "location: ",  LocationId. ToString(),  ", ",
                   "evse: ",      EVSEUId.    ToString(),  ", ",
                   "connector: ", ConnectorId.ToString(),  ", ",

                   kWh,                     " kWh, ",

                   TotalCosts.HasValue
                       ? TotalCosts.Value.ToString() + " " + Currency.ToString() + ", "
                       : "",

                   ChargingPeriods.Any()
                       ? ChargingPeriods.Count() + " charging period(s), "
                       : "",

                   EnergyMeterId.HasValue
                       ? "meter: " + EnergyMeterId.Value.ToString() + ", "
                       : "",

                   "last updated: " + LastUpdated.ToIso8601()

               );

        #endregion


    }

}<|MERGE_RESOLUTION|>--- conflicted
+++ resolved
@@ -259,11 +259,7 @@
 
             this.End                     = End;
             this.AuthorizationReference  = AuthorizationReference;
-<<<<<<< HEAD
-            this.MeterId                 = MeterId;
-=======
             this.EnergyMeterId           = EnergyMeterId;
->>>>>>> 3b3b6f22
             this.ChargingPeriods         = ChargingPeriods?.Distinct() ?? [];
             this.TotalCosts              = TotalCosts;
 
@@ -701,13 +697,8 @@
                               status,
 
                               End,
-<<<<<<< HEAD
                               authorizationReference,
-                              MeterId,
-=======
-                              AuthorizationReference,
                               energyMeterId,
->>>>>>> 3b3b6f22
                               ChargingPeriods,
                               TotalCosts,
 
@@ -853,7 +844,7 @@
         /// <param name="NewTotalCosts">An optional new total costs of the session.</param>
         /// <param name="AdditionalChargingPeriods">Optional additional charging periods.</param>
         public Session Update(WattHour?                     AdditionalConsumption       = null,
-                              SessionStatusTypes?           NewStatus                   = null,
+                              SessionStatusType?            NewStatus                   = null,
                               DateTime?                     SessionEnd                  = null,
                               Price?                        NewTotalCosts               = null,
                               IEnumerable<ChargingPeriod>?  AdditionalChargingPeriods   = null)
@@ -926,7 +917,7 @@
                    EVSEUId:                  EVSEUId,
                    ConnectorId:              ConnectorId,
                    Currency:                 Currency,
-                   Status:                   SessionStatusTypes.COMPLETED,
+                   Status:                   SessionStatusType.COMPLETED,
 
                    End:                      SessionEndTimestamp,
                    AuthorizationReference:   AuthorizationReference,
