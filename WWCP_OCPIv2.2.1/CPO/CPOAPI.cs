﻿/*
 * Copyright (c) 2015-2025 GraphDefined GmbH <achim.friedland@graphdefined.com>
 * This file is part of WWCP OCPI <https://github.com/OpenChargingCloud/WWCP_OCPI>
 *
 * Licensed under the Affero GPL license, Version 3.0 (the "License");
 * you may not use this file except in compliance with the License.
 * You may obtain a copy of the License at
 *
 *     http://www.gnu.org/licenses/agpl.html
 *
 * Unless required by applicable law or agreed to in writing, software
 * distributed under the License is distributed on an "AS IS" BASIS,
 * WITHOUT WARRANTIES OR CONDITIONS OF ANY KIND, either express or implied.
 * See the License for the specific language governing permissions and
 * limitations under the License.
 */

#region Usings

using System.Collections.Concurrent;

using Newtonsoft.Json.Linq;

using org.GraphDefined.Vanaheimr.Illias;
using org.GraphDefined.Vanaheimr.Hermod;
using org.GraphDefined.Vanaheimr.Hermod.HTTP;

using cloud.charging.open.protocols.OCPI;
using cloud.charging.open.protocols.OCPIv2_2_1.CPO.HTTP;

#endregion

namespace cloud.charging.open.protocols.OCPIv2_2_1.HTTP
{

    /// <summary>
    /// Extension methods for the CPO HTTP API.
    /// </summary>
    public static class CPOAPIExtensions
    {

        //#region ParseCountryCodeAndPartyId (this Request, CPOAPI, out CountryCode, out PartyId,                                                        out HTTPResponse)

        ///// <summary>
        ///// Parse the given HTTP request and return the location identification
        ///// for the given HTTP hostname and HTTP query parameter
        ///// or an HTTP error response.
        ///// </summary>
        ///// <param name="Request">A HTTP request.</param>
        ///// <param name="CPOAPI">The CPO API.</param>
        ///// <param name="CountryCode">The parsed country code.</param>
        ///// <param name="PartyId">The parsed party identification.</param>
        ///// <param name="OCPIResponseBuilder">An OCPI response builder.</param>
        ///// <returns>True, when user identification was found; false else.</returns>
        //public static Boolean ParseCountryCodeAndPartyId(this OCPIRequest           Request,
        //                                                 CPOAPI                     CPOAPI,
        //                                                 out CountryCode?           CountryCode,
        //                                                 out Party_Id?              PartyId,
        //                                                 out OCPIResponse.Builder?  OCPIResponseBuilder)
        //{

        //    #region Initial checks

        //    if (Request is null)
        //        throw new ArgumentNullException(nameof(Request),  "The given HTTP request must not be null!");

        //    if (CPOAPI is null)
        //        throw new ArgumentNullException(nameof(CPOAPI),   "The given CPO API must not be null!");

        //    #endregion

        //    CountryCode          = default;
        //    PartyId              = default;
        //    OCPIResponseBuilder  = default;

        //    if (Request.ParsedURLParameters.Length < 2)
        //    {

        //        OCPIResponseBuilder = new OCPIResponse.Builder(Request) {
        //            StatusCode           = 2001,
        //            StatusMessage        = "Missing country code and/or party identification!",
        //            HTTPResponseBuilder  = new HTTPResponse.Builder(Request.HTTPRequest) {
        //                HTTPStatusCode             = HTTPStatusCode.BadRequest,
        //                //AccessControlAllowMethods  = [ "OPTIONS", "GET", "POST", "PUT", "DELETE" ],
        //                AccessControlAllowHeaders  = [ "Authorization" ]
        //            }
        //        };

        //        return false;

        //    }

        //    CountryCode = OCPI.CountryCode.TryParse(Request.ParsedURLParameters[0]);

        //    if (!CountryCode.HasValue)
        //    {

        //        OCPIResponseBuilder = new OCPIResponse.Builder(Request) {
        //            StatusCode           = 2001,
        //            StatusMessage        = "Invalid country code!",
        //            HTTPResponseBuilder  = new HTTPResponse.Builder(Request.HTTPRequest) {
        //                HTTPStatusCode             = HTTPStatusCode.BadRequest,
        //                //AccessControlAllowMethods  = [ "OPTIONS", "GET", "POST", "PUT", "DELETE" ],
        //                AccessControlAllowHeaders  = [ "Authorization" ]
        //            }
        //        };

        //        return false;

        //    }

        //    PartyId = Party_Id.TryParse(Request.ParsedURLParameters[1]);

        //    if (!PartyId.HasValue)
        //    {

        //        OCPIResponseBuilder = new OCPIResponse.Builder(Request) {
        //            StatusCode           = 2001,
        //            StatusMessage        = "Invalid party identification!",
        //            HTTPResponseBuilder  = new HTTPResponse.Builder(Request.HTTPRequest) {
        //                HTTPStatusCode             = HTTPStatusCode.BadRequest,
        //                //AccessControlAllowMethods  = [ "OPTIONS", "GET", "POST", "PUT", "DELETE" ],
        //                AccessControlAllowHeaders  = [ "Authorization" ]
        //            }
        //        };

        //        return false;

        //    }

        //    return true;

        //}

        //#endregion















        //#region ParseCommandId             (this Request, CPOAPI, out CommandId,                                                                       out HTTPResponse)

        ///// <summary>
        ///// Parse the given HTTP request and return the command identification
        ///// for the given HTTP hostname and HTTP query parameter
        ///// or an HTTP error response.
        ///// </summary>
        ///// <param name="Request">A HTTP request.</param>
        ///// <param name="CPOAPI">The CPO API.</param>
        ///// <param name="CommandId">The parsed unique command identification.</param>
        ///// <param name="OCPIResponseBuilder">An OCPI response builder.</param>
        ///// <returns>True, when user identification was found; false else.</returns>
        //public static Boolean ParseCommandId(this OCPIRequest           Request,
        //                                     CPOAPI                     CPOAPI,
        //                                     out Command_Id?            CommandId,
        //                                     out OCPIResponse.Builder?  OCPIResponseBuilder)
        //{

        //    #region Initial checks

        //    if (Request is null)
        //        throw new ArgumentNullException(nameof(Request),  "The given HTTP request must not be null!");

        //    if (CPOAPI  is null)
        //        throw new ArgumentNullException(nameof(CPOAPI),   "The given CPO API must not be null!");

        //    #endregion

        //    CommandId            = default;
        //    OCPIResponseBuilder  = default;

        //    if (Request.ParsedURLParameters.Length < 1)
        //    {

        //        OCPIResponseBuilder = new OCPIResponse.Builder(Request) {
        //            StatusCode           = 2001,
        //            StatusMessage        = "Missing command identification!",
        //            HTTPResponseBuilder  = new HTTPResponse.Builder(Request.HTTPRequest) {
        //                HTTPStatusCode             = HTTPStatusCode.BadRequest,
        //                //AccessControlAllowMethods  = [ "OPTIONS", "GET", "POST", "PUT", "DELETE" ],
        //                AccessControlAllowHeaders  = [ "Authorization" ]
        //            }
        //        };

        //        return false;

        //    }

        //    CommandId = Command_Id.TryParse(Request.ParsedURLParameters[0]);

        //    if (!CommandId.HasValue)
        //    {

        //        OCPIResponseBuilder = new OCPIResponse.Builder(Request) {
        //            StatusCode           = 2001,
        //            StatusMessage        = "Invalid command identification!",
        //            HTTPResponseBuilder  = new HTTPResponse.Builder(Request.HTTPRequest) {
        //                HTTPStatusCode             = HTTPStatusCode.BadRequest,
        //                //AccessControlAllowMethods  = [ "OPTIONS", "GET", "POST", "PUT", "DELETE" ],
        //                AccessControlAllowHeaders  = [ "Authorization" ]
        //            }
        //        };

        //        return false;

        //    }

        //    return true;

        //}

        //#endregion

    }


    /// <summary>
    /// The HTTP API for charge point operators.
    /// EMSPs will connect to this API.
    /// </summary>
    public class CPOAPI : HTTPAPI
    {

        #region Data

        /// <summary>
        /// The default HTTP server name.
        /// </summary>
        public new const           String    DefaultHTTPServiceName   = "GraphDefined OCPI CPO HTTP API v0.1";

        /// <summary>
        /// The default HTTP server TCP port.
        /// </summary>
        public new static readonly IPPort    DefaultHTTPServerPort    = IPPort.Parse(8080);

        /// <summary>
        /// The default HTTP URL path prefix.
        /// </summary>
        public new static readonly HTTPPath  DefaultURLPathPrefix     = HTTPPath.Parse("cpo/");

        /// <summary>
        /// The default CPO API logfile name.
        /// </summary>
        public     static readonly String    DefaultLogfileName       = $"OCPI{Version.Id}_CPOAPI.log";


        protected Newtonsoft.Json.Formatting JSONFormat               = Newtonsoft.Json.Formatting.Indented;

        #endregion

        #region Properties

        /// <summary>
        /// The CommonAPI.
        /// </summary>
        public CommonAPI      CommonAPI             { get; }

        /// <summary>
        /// (Dis-)allow PUTting of object having an earlier 'LastUpdated'-timestamp then already existing objects.
        /// OCPI v2.2 does not define any behaviour for this.
        /// </summary>
        public Boolean?       AllowDowngrades       { get; }

        /// <summary>
        /// The CPO API logger.
        /// </summary>
        public CPOAPILogger?  CPOAPILogger          { get; }

        #endregion

        #region Custom JSON parsers

        #endregion

        #region Custom JSON serializers

        public CustomJObjectSerializerDelegate<Location>?                    CustomLocationSerializer                      { get; set; }
        public CustomJObjectSerializerDelegate<PublishToken>?                CustomPublishTokenSerializer                  { get; set; }
        public CustomJObjectSerializerDelegate<AdditionalGeoLocation>?       CustomAdditionalGeoLocationSerializer         { get; set; }
        public CustomJObjectSerializerDelegate<EVSE>?                        CustomEVSESerializer                          { get; set; }
        public CustomJObjectSerializerDelegate<StatusSchedule>?              CustomStatusScheduleSerializer                { get; set; }
        public CustomJObjectSerializerDelegate<Connector>?                   CustomConnectorSerializer                     { get; set; }
        public CustomJObjectSerializerDelegate<EnergyMeter<Location>>?       CustomLocationEnergyMeterSerializer           { get; set; }
        public CustomJObjectSerializerDelegate<EnergyMeter<EVSE>>?           CustomEVSEEnergyMeterSerializer               { get; set; }
        public CustomJObjectSerializerDelegate<TransparencySoftwareStatus>?  CustomTransparencySoftwareStatusSerializer    { get; set; }
        public CustomJObjectSerializerDelegate<TransparencySoftware>?        CustomTransparencySoftwareSerializer          { get; set; }
        public CustomJObjectSerializerDelegate<DisplayText>?                 CustomDisplayTextSerializer                   { get; set; }
        public CustomJObjectSerializerDelegate<BusinessDetails>?             CustomBusinessDetailsSerializer               { get; set; }
        public CustomJObjectSerializerDelegate<Hours>?                       CustomHoursSerializer                         { get; set; }
        public CustomJObjectSerializerDelegate<Image>?                       CustomImageSerializer                         { get; set; }
        public CustomJObjectSerializerDelegate<EnergyMix>?                   CustomEnergyMixSerializer                     { get; set; }
        public CustomJObjectSerializerDelegate<EnergySource>?                CustomEnergySourceSerializer                  { get; set; }
        public CustomJObjectSerializerDelegate<EnvironmentalImpact>?         CustomEnvironmentalImpactSerializer           { get; set; }


        public CustomJObjectSerializerDelegate<Tariff>?                      CustomTariffSerializer                        { get; set; }
        public CustomJObjectSerializerDelegate<Price>?                       CustomPriceSerializer                         { get; set; }
        public CustomJObjectSerializerDelegate<TariffElement>?               CustomTariffElementSerializer                 { get; set; }
        public CustomJObjectSerializerDelegate<PriceComponent>?              CustomPriceComponentSerializer                { get; set; }
        public CustomJObjectSerializerDelegate<TariffRestrictions>?          CustomTariffRestrictionsSerializer            { get; set; }


        public CustomJObjectSerializerDelegate<Session>?                     CustomSessionSerializer                       { get; set; }
        public CustomJObjectSerializerDelegate<CDRToken>?                    CustomCDRTokenSerializer                      { get; set; }
        public CustomJObjectSerializerDelegate<ChargingPeriod>?              CustomChargingPeriodSerializer                { get; set; }
        public CustomJObjectSerializerDelegate<CDRDimension>?                CustomCDRDimensionSerializer                  { get; set; }


        public CustomJObjectSerializerDelegate<CDR>?                         CustomCDRSerializer                           { get; set; }
        public CustomJObjectSerializerDelegate<CDRLocation>?                 CustomCDRLocationSerializer                   { get; set; }
        public CustomJObjectSerializerDelegate<SignedData>?                  CustomSignedDataSerializer                    { get; set; }
        public CustomJObjectSerializerDelegate<SignedValue>?                 CustomSignedValueSerializer                   { get; set; }


        public CustomJObjectSerializerDelegate<Token>?                       CustomTokenSerializer                         { get; set; }
        public CustomJObjectSerializerDelegate<EnergyContract>?              CustomEnergyContractSerializer                { get; set; }

        #endregion

        #region Events

        #region Location(s)

        #region (protected internal) GetLocationsRequest    (Request)

        /// <summary>
        /// An event sent whenever a GET locations request was received.
        /// </summary>
        public OCPIRequestLogEvent OnGetLocationsRequest = new ();

        /// <summary>
        /// An event sent whenever a GET locations request was received.
        /// </summary>
        /// <param name="Timestamp">The timestamp of the request.</param>
        /// <param name="API">The EMSP API.</param>
        /// <param name="Request">An OCPI request.</param>
        protected internal Task GetLocationsRequest(DateTime     Timestamp,
                                                    HTTPAPI      API,
                                                    OCPIRequest  Request)

            => OnGetLocationsRequest.WhenAll(Timestamp,
                                             API ?? this,
                                             Request);

        #endregion

        #region (protected internal) GetLocationsResponse   (Response)

        /// <summary>
        /// An event sent whenever a GET locations response was sent.
        /// </summary>
        public OCPIResponseLogEvent OnGetLocationsResponse = new ();

        /// <summary>
        /// An event sent whenever a GET locations response was sent.
        /// </summary>
        /// <param name="Timestamp">The timestamp of the response.</param>
        /// <param name="API">The EMSP API.</param>
        /// <param name="Request">An OCPI request.</param>
        /// <param name="Response">An OCPI response.</param>
        protected internal Task GetLocationsResponse(DateTime      Timestamp,
                                                     HTTPAPI       API,
                                                     OCPIRequest   Request,
                                                     OCPIResponse  Response)

            => OnGetLocationsResponse.WhenAll(Timestamp,
                                              API ?? this,
                                              Request,
                                              Response);

        #endregion


        #region (protected internal) GetLocationRequest    (Request)

        /// <summary>
        /// An event sent whenever a GET location request was received.
        /// </summary>
        public OCPIRequestLogEvent OnGetLocationRequest = new ();

        /// <summary>
        /// An event sent whenever a GET location request was received.
        /// </summary>
        /// <param name="Timestamp">The timestamp of the request.</param>
        /// <param name="API">The EMSP API.</param>
        /// <param name="Request">An OCPI request.</param>
        protected internal Task GetLocationRequest(DateTime     Timestamp,
                                                   HTTPAPI      API,
                                                   OCPIRequest  Request)

            => OnGetLocationRequest.WhenAll(Timestamp,
                                            API ?? this,
                                            Request);

        #endregion

        #region (protected internal) GetLocationResponse   (Response)

        /// <summary>
        /// An event sent whenever a GET location response was sent.
        /// </summary>
        public OCPIResponseLogEvent OnGetLocationResponse = new ();

        /// <summary>
        /// An event sent whenever a GET location response was sent.
        /// </summary>
        /// <param name="Timestamp">The timestamp of the response.</param>
        /// <param name="API">The EMSP API.</param>
        /// <param name="Request">An OCPI request.</param>
        /// <param name="Response">An OCPI response.</param>
        protected internal Task GetLocationResponse(DateTime      Timestamp,
                                                    HTTPAPI       API,
                                                    OCPIRequest   Request,
                                                    OCPIResponse  Response)

            => OnGetLocationResponse.WhenAll(Timestamp,
                                             API ?? this,
                                             Request,
                                             Response);

        #endregion

        #endregion

        #region EVSE

        #region (protected internal) GetEVSERequest    (Request)

        /// <summary>
        /// An event sent whenever a GET EVSE request was received.
        /// </summary>
        public OCPIRequestLogEvent OnGetEVSERequest = new ();

        /// <summary>
        /// An event sent whenever a GET EVSE request was received.
        /// </summary>
        /// <param name="Timestamp">The timestamp of the request.</param>
        /// <param name="API">The EMSP API.</param>
        /// <param name="Request">An OCPI request.</param>
        protected internal Task GetEVSERequest(DateTime     Timestamp,
                                               HTTPAPI      API,
                                               OCPIRequest  Request)

            => OnGetEVSERequest.WhenAll(Timestamp,
                                        API ?? this,
                                        Request);

        #endregion

        #region (protected internal) GetEVSEResponse   (Response)

        /// <summary>
        /// An event sent whenever a GET EVSE response was sent.
        /// </summary>
        public OCPIResponseLogEvent OnGetEVSEResponse = new ();

        /// <summary>
        /// An event sent whenever a GET EVSE response was sent.
        /// </summary>
        /// <param name="Timestamp">The timestamp of the response.</param>
        /// <param name="API">The EMSP API.</param>
        /// <param name="Request">An OCPI request.</param>
        /// <param name="Response">An OCPI response.</param>
        protected internal Task GetEVSEResponse(DateTime      Timestamp,
                                                HTTPAPI       API,
                                                OCPIRequest   Request,
                                                OCPIResponse  Response)

            => OnGetEVSEResponse.WhenAll(Timestamp,
                                         API ?? this,
                                         Request,
                                         Response);

        #endregion

        #endregion

        #region Connector

        #region (protected internal) GetConnectorRequest    (Request)

        /// <summary>
        /// An event sent whenever a GET connector request was received.
        /// </summary>
        public OCPIRequestLogEvent OnGetConnectorRequest = new ();

        /// <summary>
        /// An event sent whenever a GET connector request was received.
        /// </summary>
        /// <param name="Timestamp">The timestamp of the request.</param>
        /// <param name="API">The EMSP API.</param>
        /// <param name="Request">An OCPI request.</param>
        protected internal Task GetConnectorRequest(DateTime     Timestamp,
                                                    HTTPAPI      API,
                                                    OCPIRequest  Request)

            => OnGetConnectorRequest.WhenAll(Timestamp,
                                             API ?? this,
                                             Request);

        #endregion

        #region (protected internal) GetConnectorResponse   (Response)

        /// <summary>
        /// An event sent whenever a GET connector response was sent.
        /// </summary>
        public OCPIResponseLogEvent OnGetConnectorResponse = new ();

        /// <summary>
        /// An event sent whenever a GET connector response was sent.
        /// </summary>
        /// <param name="Timestamp">The timestamp of the response.</param>
        /// <param name="API">The EMSP API.</param>
        /// <param name="Request">An OCPI request.</param>
        /// <param name="Response">An OCPI response.</param>
        protected internal Task GetConnectorResponse(DateTime      Timestamp,
                                                     HTTPAPI       API,
                                                     OCPIRequest   Request,
                                                     OCPIResponse  Response)

            => OnGetConnectorResponse.WhenAll(Timestamp,
                                              API ?? this,
                                              Request,
                                              Response);

        #endregion

        #endregion

        #region Tariff(s)

        #region (protected internal) GetTariffsRequest (Request)

        /// <summary>
        /// An event sent whenever a GET tariffs request was received.
        /// </summary>
        public OCPIRequestLogEvent OnGetTariffsRequest = new ();

        /// <summary>
        /// An event sent whenever a GET tariffs request was received.
        /// </summary>
        /// <param name="Timestamp">The timestamp of the request.</param>
        /// <param name="API">The EMSP API.</param>
        /// <param name="Request">An OCPI request.</param>
        protected internal Task GetTariffsRequest(DateTime     Timestamp,
                                                  HTTPAPI      API,
                                                  OCPIRequest  Request)

            => OnGetTariffsRequest.WhenAll(Timestamp,
                                           API ?? this,
                                           Request);

        #endregion

        #region (protected internal) GetTariffsResponse(Response)

        /// <summary>
        /// An event sent whenever a GET tariffs response was sent.
        /// </summary>
        public OCPIResponseLogEvent OnGetTariffsResponse = new ();

        /// <summary>
        /// An event sent whenever a GET tariffs response was sent.
        /// </summary>
        /// <param name="Timestamp">The timestamp of the response.</param>
        /// <param name="API">The EMSP API.</param>
        /// <param name="Request">An OCPI request.</param>
        /// <param name="Response">An OCPI response.</param>
        protected internal Task GetTariffsResponse(DateTime      Timestamp,
                                                   HTTPAPI       API,
                                                   OCPIRequest   Request,
                                                   OCPIResponse  Response)

            => OnGetTariffsResponse.WhenAll(Timestamp,
                                            API ?? this,
                                            Request,
                                            Response);

        #endregion


        #region (protected internal) GetTariffRequest    (Request)

        /// <summary>
        /// An event sent whenever a GET tariff request was received.
        /// </summary>
        public OCPIRequestLogEvent OnGetTariffRequest = new ();

        /// <summary>
        /// An event sent whenever a GET tariff request was received.
        /// </summary>
        /// <param name="Timestamp">The timestamp of the request.</param>
        /// <param name="API">The EMSP API.</param>
        /// <param name="Request">An OCPI request.</param>
        protected internal Task GetTariffRequest(DateTime     Timestamp,
                                                 HTTPAPI      API,
                                                 OCPIRequest  Request)

            => OnGetTariffRequest.WhenAll(Timestamp,
                                          API ?? this,
                                          Request);

        #endregion

        #region (protected internal) GetTariffResponse   (Response)

        /// <summary>
        /// An event sent whenever a GET tariff response was sent.
        /// </summary>
        public OCPIResponseLogEvent OnGetTariffResponse = new ();

        /// <summary>
        /// An event sent whenever a GET tariff response was sent.
        /// </summary>
        /// <param name="Timestamp">The timestamp of the response.</param>
        /// <param name="API">The EMSP API.</param>
        /// <param name="Request">An OCPI request.</param>
        /// <param name="Response">An OCPI response.</param>
        protected internal Task GetTariffResponse(DateTime      Timestamp,
                                                  HTTPAPI       API,
                                                  OCPIRequest   Request,
                                                  OCPIResponse  Response)

            => OnGetTariffResponse.WhenAll(Timestamp,
                                           API ?? this,
                                           Request,
                                           Response);

        #endregion

        #endregion

        #region Session(s)

        #region (protected internal) GetSessionsRequest (Request)

        /// <summary>
        /// An event sent whenever a GET sessions request was received.
        /// </summary>
        public OCPIRequestLogEvent OnGetSessionsRequest = new ();

        /// <summary>
        /// An event sent whenever a GET sessions request was received.
        /// </summary>
        /// <param name="Timestamp">The timestamp of the request.</param>
        /// <param name="API">The EMSP API.</param>
        /// <param name="Request">An OCPI request.</param>
        protected internal Task GetSessionsRequest(DateTime     Timestamp,
                                                   HTTPAPI      API,
                                                   OCPIRequest  Request)

            => OnGetSessionsRequest.WhenAll(Timestamp,
                                            API ?? this,
                                            Request);

        #endregion

        #region (protected internal) GetSessionsResponse(Response)

        /// <summary>
        /// An event sent whenever a GET sessions response was sent.
        /// </summary>
        public OCPIResponseLogEvent OnGetSessionsResponse = new ();

        /// <summary>
        /// An event sent whenever a GET sessions response was sent.
        /// </summary>
        /// <param name="Timestamp">The timestamp of the response.</param>
        /// <param name="API">The EMSP API.</param>
        /// <param name="Request">An OCPI request.</param>
        /// <param name="Response">An OCPI response.</param>
        protected internal Task GetSessionsResponse(DateTime      Timestamp,
                                                    HTTPAPI       API,
                                                    OCPIRequest   Request,
                                                    OCPIResponse  Response)

            => OnGetSessionsResponse.WhenAll(Timestamp,
                                             API ?? this,
                                             Request,
                                             Response);

        #endregion


        #region (protected internal) GetSessionRequest    (Request)

        /// <summary>
        /// An event sent whenever a GET session request was received.
        /// </summary>
        public OCPIRequestLogEvent OnGetSessionRequest = new ();

        /// <summary>
        /// An event sent whenever a GET session request was received.
        /// </summary>
        /// <param name="Timestamp">The timestamp of the request.</param>
        /// <param name="API">The EMSP API.</param>
        /// <param name="Request">An OCPI request.</param>
        protected internal Task GetSessionRequest(DateTime     Timestamp,
                                                  HTTPAPI      API,
                                                  OCPIRequest  Request)

            => OnGetSessionRequest.WhenAll(Timestamp,
                                           API ?? this,
                                           Request);

        #endregion

        #region (protected internal) GetSessionResponse   (Response)

        /// <summary>
        /// An event sent whenever a GET session response was sent.
        /// </summary>
        public OCPIResponseLogEvent OnGetSessionResponse = new ();

        /// <summary>
        /// An event sent whenever a GET session response was sent.
        /// </summary>
        /// <param name="Timestamp">The timestamp of the response.</param>
        /// <param name="API">The EMSP API.</param>
        /// <param name="Request">An OCPI request.</param>
        /// <param name="Response">An OCPI response.</param>
        protected internal Task GetSessionResponse(DateTime      Timestamp,
                                                   HTTPAPI       API,
                                                   OCPIRequest   Request,
                                                   OCPIResponse  Response)

            => OnGetSessionResponse.WhenAll(Timestamp,
                                            API ?? this,
                                            Request,
                                            Response);

        #endregion

        #endregion

        #region CDR(s)

        #region (protected internal) GetCDRsRequest (Request)

        /// <summary>
        /// An event sent whenever a GET CDRs request was received.
        /// </summary>
        public OCPIRequestLogEvent OnGetCDRsRequest = new ();

        /// <summary>
        /// An event sent whenever a GET CDRs request was received.
        /// </summary>
        /// <param name="Timestamp">The timestamp of the request.</param>
        /// <param name="API">The EMSP API.</param>
        /// <param name="Request">An OCPI request.</param>
        protected internal Task GetCDRsRequest(DateTime     Timestamp,
                                               HTTPAPI      API,
                                               OCPIRequest  Request)

            => OnGetCDRsRequest.WhenAll(Timestamp,
                                        API ?? this,
                                        Request);

        #endregion

        #region (protected internal) GetCDRsResponse(Response)

        /// <summary>
        /// An event sent whenever a GET CDRs response was sent.
        /// </summary>
        public OCPIResponseLogEvent OnGetCDRsResponse = new ();

        /// <summary>
        /// An event sent whenever a GET CDRs response was sent.
        /// </summary>
        /// <param name="Timestamp">The timestamp of the response.</param>
        /// <param name="API">The EMSP API.</param>
        /// <param name="Request">An OCPI request.</param>
        /// <param name="Response">An OCPI response.</param>
        protected internal Task GetCDRsResponse(DateTime      Timestamp,
                                                HTTPAPI       API,
                                                OCPIRequest   Request,
                                                OCPIResponse  Response)

            => OnGetCDRsResponse.WhenAll(Timestamp,
                                         API ?? this,
                                         Request,
                                         Response);

        #endregion


        #region (protected internal) GetCDRRequest (Request)

        /// <summary>
        /// An event sent whenever a GET CDR request was received.
        /// </summary>
        public OCPIRequestLogEvent OnGetCDRRequest = new ();

        /// <summary>
        /// An event sent whenever a GET CDR request was received.
        /// </summary>
        /// <param name="Timestamp">The timestamp of the request.</param>
        /// <param name="API">The EMSP API.</param>
        /// <param name="Request">An OCPI request.</param>
        protected internal Task GetCDRRequest(DateTime     Timestamp,
                                              HTTPAPI      API,
                                              OCPIRequest  Request)

            => OnGetCDRRequest.WhenAll(Timestamp,
                                       API ?? this,
                                       Request);

        #endregion

        #region (protected internal) GetCDRResponse(Response)

        /// <summary>
        /// An event sent whenever a GET CDR response was sent.
        /// </summary>
        public OCPIResponseLogEvent OnGetCDRResponse = new ();

        /// <summary>
        /// An event sent whenever a GET CDR response was sent.
        /// </summary>
        /// <param name="Timestamp">The timestamp of the response.</param>
        /// <param name="API">The EMSP API.</param>
        /// <param name="Request">An OCPI request.</param>
        /// <param name="Response">An OCPI response.</param>
        protected internal Task GetCDRResponse(DateTime      Timestamp,
                                               HTTPAPI       API,
                                               OCPIRequest   Request,
                                               OCPIResponse  Response)

            => OnGetCDRResponse.WhenAll(Timestamp,
                                        API ?? this,
                                        Request,
                                        Response);

        #endregion

        #endregion

        #region Token(s)

        #region (protected internal) GetTokensRequest (Request)

        /// <summary>
        /// An event sent whenever a GET Tokens request was received.
        /// </summary>
        public OCPIRequestLogEvent OnGetTokensRequest = new ();

        /// <summary>
        /// An event sent whenever a GET Tokens request was received.
        /// </summary>
        /// <param name="Timestamp">The timestamp of the request.</param>
        /// <param name="API">The EMSP API.</param>
        /// <param name="Request">An OCPI request.</param>
        protected internal Task GetTokensRequest(DateTime     Timestamp,
                                                 HTTPAPI      API,
                                                 OCPIRequest  Request)

            => OnGetTokensRequest.WhenAll(Timestamp,
                                          API ?? this,
                                          Request);

        #endregion

        #region (protected internal) GetTokensResponse(Response)

        /// <summary>
        /// An event sent whenever a GET Tokens response was sent.
        /// </summary>
        public OCPIResponseLogEvent OnGetTokensResponse = new ();

        /// <summary>
        /// An event sent whenever a GET Tokens response was sent.
        /// </summary>
        /// <param name="Timestamp">The timestamp of the response.</param>
        /// <param name="API">The EMSP API.</param>
        /// <param name="Request">An OCPI request.</param>
        /// <param name="Response">An OCPI response.</param>
        protected internal Task GetTokensResponse(DateTime      Timestamp,
                                                  HTTPAPI       API,
                                                  OCPIRequest   Request,
                                                  OCPIResponse  Response)

            => OnGetTokensResponse.WhenAll(Timestamp,
                                           API ?? this,
                                           Request,
                                           Response);

        #endregion


        #region (protected internal) DeleteTokensRequest (Request)

        /// <summary>
        /// An event sent whenever a DELETE Tokens request was received.
        /// </summary>
        public OCPIRequestLogEvent OnDeleteTokensRequest = new ();

        /// <summary>
        /// An event sent whenever a DELETE Tokens request was received.
        /// </summary>
        /// <param name="Timestamp">The timestamp of the request.</param>
        /// <param name="API">The EMSP API.</param>
        /// <param name="Request">An OCPI request.</param>
        protected internal Task DeleteTokensRequest(DateTime     Timestamp,
                                                    HTTPAPI      API,
                                                    OCPIRequest  Request)

            => OnDeleteTokensRequest.WhenAll(Timestamp,
                                             API ?? this,
                                             Request);

        #endregion

        #region (protected internal) DeleteTokensResponse(Response)

        /// <summary>
        /// An event sent whenever a DELETE Tokens response was sent.
        /// </summary>
        public OCPIResponseLogEvent OnDeleteTokensResponse = new ();

        /// <summary>
        /// An event sent whenever a DELETE Tokens response was sent.
        /// </summary>
        /// <param name="Timestamp">The timestamp of the response.</param>
        /// <param name="API">The EMSP API.</param>
        /// <param name="Request">An OCPI request.</param>
        /// <param name="Response">An OCPI response.</param>
        protected internal Task DeleteTokensResponse(DateTime      Timestamp,
                                                     HTTPAPI       API,
                                                     OCPIRequest   Request,
                                                     OCPIResponse  Response)

            => OnDeleteTokensResponse.WhenAll(Timestamp,
                                              API ?? this,
                                              Request,
                                              Response);

        #endregion


        // Token

        #region (protected internal) GetTokenRequest (Request)

        /// <summary>
        /// An event sent whenever a GET Token request was received.
        /// </summary>
        public OCPIRequestLogEvent OnGetTokenRequest = new ();

        /// <summary>
        /// An event sent whenever a GET Token request was received.
        /// </summary>
        /// <param name="Timestamp">The timestamp of the request.</param>
        /// <param name="API">The EMSP API.</param>
        /// <param name="Request">An OCPI request.</param>
        protected internal Task GetTokenRequest(DateTime     Timestamp,
                                                HTTPAPI      API,
                                                OCPIRequest  Request)

            => OnGetTokenRequest.WhenAll(Timestamp,
                                         API ?? this,
                                         Request);

        #endregion

        #region (protected internal) GetTokenResponse(Response)

        /// <summary>
        /// An event sent whenever a GET Token response was sent.
        /// </summary>
        public OCPIResponseLogEvent OnGetTokenResponse = new ();

        /// <summary>
        /// An event sent whenever a GET Token response was sent.
        /// </summary>
        /// <param name="Timestamp">The timestamp of the response.</param>
        /// <param name="API">The EMSP API.</param>
        /// <param name="Request">An OCPI request.</param>
        /// <param name="Response">An OCPI response.</param>
        protected internal Task GetTokenResponse(DateTime      Timestamp,
                                                 HTTPAPI       API,
                                                 OCPIRequest   Request,
                                                 OCPIResponse  Response)

            => OnGetTokenResponse.WhenAll(Timestamp,
                                          API ?? this,
                                          Request,
                                          Response);

        #endregion


        #region (protected internal) PostTokenRequest (Request)

        /// <summary>
        /// An event sent whenever a POST token request was received.
        /// </summary>
        public OCPIRequestLogEvent OnPostTokenRequest = new ();

        /// <summary>
        /// An event sent whenever a POST token request was received.
        /// </summary>
        /// <param name="Timestamp">The timestamp of the request.</param>
        /// <param name="API">The EMSP API.</param>
        /// <param name="Request">An OCPI request.</param>
        protected internal Task PostTokenRequest(DateTime     Timestamp,
                                                 HTTPAPI      API,
                                                 OCPIRequest  Request)

            => OnPostTokenRequest.WhenAll(Timestamp,
                                          API ?? this,
                                          Request);

        #endregion

        #region (protected internal) PostTokenResponse(Response)

        /// <summary>
        /// An event sent whenever a POST token response was sent.
        /// </summary>
        public OCPIResponseLogEvent OnPostTokenResponse = new ();

        /// <summary>
        /// An event sent whenever a POST token response was sent.
        /// </summary>
        /// <param name="Timestamp">The timestamp of the response.</param>
        /// <param name="API">The EMSP API.</param>
        /// <param name="Request">An OCPI request.</param>
        /// <param name="Response">An OCPI response.</param>
        protected internal Task PostTokenResponse(DateTime      Timestamp,
                                                  HTTPAPI       API,
                                                  OCPIRequest   Request,
                                                  OCPIResponse  Response)

            => OnPostTokenResponse.WhenAll(Timestamp,
                                           API ?? this,
                                           Request,
                                           Response);

        #endregion


        #region (protected internal) PutTokenRequest    (Request)

        /// <summary>
        /// An event sent whenever a put token request was received.
        /// </summary>
        public OCPIRequestLogEvent OnPutTokenRequest = new OCPIRequestLogEvent();

        /// <summary>
        /// An event sent whenever a put token request was received.
        /// </summary>
        /// <param name="Timestamp">The timestamp of the request.</param>
        /// <param name="API">The EMSP API.</param>
        /// <param name="Request">An OCPI request.</param>
        protected internal Task PutTokenRequest(DateTime     Timestamp,
                                                HTTPAPI      API,
                                                OCPIRequest  Request)

            => OnPutTokenRequest.WhenAll(Timestamp,
                                         API ?? this,
                                         Request);

        #endregion

        #region (protected internal) PutTokenResponse   (Response)

        /// <summary>
        /// An event sent whenever a put token response was sent.
        /// </summary>
        public OCPIResponseLogEvent OnPutTokenResponse = new OCPIResponseLogEvent();

        /// <summary>
        /// An event sent whenever a put token response was sent.
        /// </summary>
        /// <param name="Timestamp">The timestamp of the response.</param>
        /// <param name="API">The EMSP API.</param>
        /// <param name="Request">An OCPI request.</param>
        /// <param name="Response">An OCPI response.</param>
        protected internal Task PutTokenResponse(DateTime      Timestamp,
                                                 HTTPAPI       API,
                                                 OCPIRequest   Request,
                                                 OCPIResponse  Response)

            => OnPutTokenResponse.WhenAll(Timestamp,
                                          API ?? this,
                                          Request,
                                          Response);

        #endregion


        #region (protected internal) PatchTokenRequest  (Request)

        /// <summary>
        /// An event sent whenever a patch token request was received.
        /// </summary>
        public OCPIRequestLogEvent OnPatchTokenRequest = new OCPIRequestLogEvent();

        /// <summary>
        /// An event sent whenever a patch token request was received.
        /// </summary>
        /// <param name="Timestamp">The timestamp of the request.</param>
        /// <param name="API">The EMSP API.</param>
        /// <param name="Request">An OCPI request.</param>
        protected internal Task PatchTokenRequest(DateTime     Timestamp,
                                                  HTTPAPI      API,
                                                  OCPIRequest  Request)

            => OnPatchTokenRequest.WhenAll(Timestamp,
                                           API ?? this,
                                           Request);

        #endregion

        #region (protected internal) PatchTokenResponse (Response)

        /// <summary>
        /// An event sent whenever a patch token response was sent.
        /// </summary>
        public OCPIResponseLogEvent OnPatchTokenResponse = new OCPIResponseLogEvent();

        /// <summary>
        /// An event sent whenever a patch token response was sent.
        /// </summary>
        /// <param name="Timestamp">The timestamp of the response.</param>
        /// <param name="API">The EMSP API.</param>
        /// <param name="Request">An OCPI request.</param>
        /// <param name="Response">An OCPI response.</param>
        protected internal Task PatchTokenResponse(DateTime      Timestamp,
                                                   HTTPAPI       API,
                                                   OCPIRequest   Request,
                                                   OCPIResponse  Response)

            => OnPatchTokenResponse.WhenAll(Timestamp,
                                            API ?? this,
                                            Request,
                                            Response);

        #endregion


        #region (protected internal) DeleteTokenRequest (Request)

        /// <summary>
        /// An event sent whenever a delete token request was received.
        /// </summary>
        public OCPIRequestLogEvent OnDeleteTokenRequest = new OCPIRequestLogEvent();

        /// <summary>
        /// An event sent whenever a delete token request was received.
        /// </summary>
        /// <param name="Timestamp">The timestamp of the request.</param>
        /// <param name="API">The EMSP API.</param>
        /// <param name="Request">An OCPI request.</param>
        protected internal Task DeleteTokenRequest(DateTime     Timestamp,
                                                   HTTPAPI      API,
                                                   OCPIRequest  Request)

            => OnDeleteTokenRequest.WhenAll(Timestamp,
                                            API ?? this,
                                            Request);

        #endregion

        #region (protected internal) DeleteTokenResponse(Response)

        /// <summary>
        /// An event sent whenever a delete token response was sent.
        /// </summary>
        public OCPIResponseLogEvent OnDeleteTokenResponse = new OCPIResponseLogEvent();

        /// <summary>
        /// An event sent whenever a delete token response was sent.
        /// </summary>
        /// <param name="Timestamp">The timestamp of the response.</param>
        /// <param name="API">The EMSP API.</param>
        /// <param name="Request">An OCPI request.</param>
        /// <param name="Response">An OCPI response.</param>
        protected internal Task DeleteTokenResponse(DateTime      Timestamp,
                                                    HTTPAPI       API,
                                                    OCPIRequest   Request,
                                                    OCPIResponse  Response)

            => OnDeleteTokenResponse.WhenAll(Timestamp,
                                             API ?? this,
                                             Request,
                                             Response);

        #endregion

        #endregion


        // Commands

        #region (protected internal) ReserveNowRequest        (Request)

        /// <summary>
        /// An event sent whenever a reserve now command was received.
        /// </summary>
        public OCPIRequestLogEvent OnReserveNowRequest = new ();

        /// <summary>
        /// An event sent whenever a reserve now command was received.
        /// </summary>
        /// <param name="Timestamp">The timestamp of the command request.</param>
        /// <param name="API">The EMSP API.</param>
        /// <param name="Request">An OCPI request.</param>
        protected internal Task ReserveNowRequest(DateTime     Timestamp,
                                                  HTTPAPI      API,
                                                  OCPIRequest  Request)

            => OnReserveNowRequest.WhenAll(Timestamp,
                                           API ?? this,
                                           Request);

        #endregion

        #region OnReserveNowCommand

        public delegate Task<CommandResponse> OnReserveNowCommandDelegate(EMSP_Id            EMSPId,
                                                                          ReserveNowCommand  ReserveNowCommand);

        public event OnReserveNowCommandDelegate? OnReserveNowCommand;

        #endregion

        #region (protected internal) ReserveNowResponse       (Response)

        /// <summary>
        /// An event sent whenever a reserve now command response was sent.
        /// </summary>
        public OCPIResponseLogEvent OnReserveNowResponse = new ();

        /// <summary>
        /// An event sent whenever a reserve now command response was sent.
        /// </summary>
        /// <param name="Timestamp">The timestamp of the command response.</param>
        /// <param name="API">The EMSP API.</param>
        /// <param name="Request">An OCPI request.</param>
        /// <param name="Response">An OCPI response.</param>
        protected internal Task ReserveNowResponse(DateTime      Timestamp,
                                                   HTTPAPI       API,
                                                   OCPIRequest   Request,
                                                   OCPIResponse  Response)

            => OnReserveNowResponse.WhenAll(Timestamp,
                                            API ?? this,
                                            Request,
                                            Response);

        #endregion


        #region (protected internal) CancelReservationRequest (Request)

        /// <summary>
        /// An event sent whenever a cancel reservation command was received.
        /// </summary>
        public OCPIRequestLogEvent OnCancelReservationRequest = new ();

        /// <summary>
        /// An event sent whenever a cancel reservation command was received.
        /// </summary>
        /// <param name="Timestamp">The timestamp of the command request.</param>
        /// <param name="API">The EMSP API.</param>
        /// <param name="Request">An OCPI request.</param>
        protected internal Task CancelReservationRequest(DateTime     Timestamp,
                                                         HTTPAPI      API,
                                                         OCPIRequest  Request)

            => OnCancelReservationRequest.WhenAll(Timestamp,
                                                  API ?? this,
                                                  Request);

        #endregion

        #region OnCancelReservationCommand

        public delegate Task<CommandResponse> OnCancelReservationCommandDelegate(EMSP_Id                   EMSPId,
                                                                                 CancelReservationCommand  CancelReservationCommand);

        public event OnCancelReservationCommandDelegate? OnCancelReservationCommand;

        #endregion

        #region (protected internal) CancelReservationResponse(Response)

        /// <summary>
        /// An event sent whenever a cancel reservation command response was sent.
        /// </summary>
        public OCPIResponseLogEvent OnCancelReservationResponse = new ();

        /// <summary>
        /// An event sent whenever a cancel reservation command response was sent.
        /// </summary>
        /// <param name="Timestamp">The timestamp of the command response.</param>
        /// <param name="API">The EMSP API.</param>
        /// <param name="Request">An OCPI request.</param>
        /// <param name="Response">An OCPI response.</param>
        protected internal Task CancelReservationResponse(DateTime      Timestamp,
                                                          HTTPAPI       API,
                                                          OCPIRequest   Request,
                                                          OCPIResponse  Response)

            => OnCancelReservationResponse.WhenAll(Timestamp,
                                                   API ?? this,
                                                   Request,
                                                   Response);

        #endregion


        #region (protected internal) StartSessionRequest      (Request)

        /// <summary>
        /// An event sent whenever a start session command was received.
        /// </summary>
        public OCPIRequestLogEvent OnStartSessionRequest = new ();

        /// <summary>
        /// An event sent whenever a start session command was received.
        /// </summary>
        /// <param name="Timestamp">The timestamp of the command request.</param>
        /// <param name="API">The EMSP API.</param>
        /// <param name="Request">An OCPI request.</param>
        protected internal Task StartSessionRequest(DateTime     Timestamp,
                                                    HTTPAPI      API,
                                                    OCPIRequest  Request)

            => OnStartSessionRequest.WhenAll(Timestamp,
                                             API ?? this,
                                             Request);

        #endregion

        #region OnStartSessionCommand

        public delegate Task<CommandResponse> OnStartSessionCommandDelegate(EMSP_Id              EMSPId,
                                                                            StartSessionCommand  StartSessionCommand);

        public event OnStartSessionCommandDelegate? OnStartSessionCommand;

        #endregion

        #region (protected internal) StartSessionResponse     (Response)

        /// <summary>
        /// An event sent whenever a start session command response was sent.
        /// </summary>
        public OCPIResponseLogEvent OnStartSessionResponse = new ();

        /// <summary>
        /// An event sent whenever a start session command response was sent.
        /// </summary>
        /// <param name="Timestamp">The timestamp of the command response.</param>
        /// <param name="API">The EMSP API.</param>
        /// <param name="Request">An OCPI request.</param>
        /// <param name="Response">An OCPI response.</param>
        protected internal Task StartSessionResponse(DateTime      Timestamp,
                                                     HTTPAPI       API,
                                                     OCPIRequest   Request,
                                                     OCPIResponse  Response)

            => OnStartSessionResponse.WhenAll(Timestamp,
                                              API ?? this,
                                              Request,
                                              Response);

        #endregion


        #region (protected internal) StopSessionRequest       (Request)

        /// <summary>
        /// An event sent whenever a stop session command was received.
        /// </summary>
        public OCPIRequestLogEvent OnStopSessionRequest = new ();

        /// <summary>
        /// An event sent whenever a stop session command was received.
        /// </summary>
        /// <param name="Timestamp">The timestamp of the command request.</param>
        /// <param name="API">The EMSP API.</param>
        /// <param name="Request">An OCPI request.</param>
        protected internal Task StopSessionRequest(DateTime     Timestamp,
                                                   HTTPAPI      API,
                                                   OCPIRequest  Request)

            => OnStopSessionRequest.WhenAll(Timestamp,
                                            API ?? this,
                                            Request);

        #endregion

        #region OnStopSessionCommand

        public delegate Task<CommandResponse> OnStopSessionCommandDelegate(EMSP_Id             EMSPId,
                                                                           StopSessionCommand  StopSessionCommand);

        public event OnStopSessionCommandDelegate? OnStopSessionCommand;

        #endregion

        #region (protected internal) StopSessionResponse      (Response)

        /// <summary>
        /// An event sent whenever a stop session command response was sent.
        /// </summary>
        public OCPIResponseLogEvent OnStopSessionResponse = new ();

        /// <summary>
        /// An event sent whenever a stop session command response was sent.
        /// </summary>
        /// <param name="Timestamp">The timestamp of the command response.</param>
        /// <param name="API">The EMSP API.</param>
        /// <param name="Request">An OCPI request.</param>
        /// <param name="Response">An OCPI response.</param>
        protected internal Task StopSessionResponse(DateTime      Timestamp,
                                                    HTTPAPI       API,
                                                    OCPIRequest   Request,
                                                    OCPIResponse  Response)

            => OnStopSessionResponse.WhenAll(Timestamp,
                                             API ?? this,
                                             Request,
                                             Response);

        #endregion


        #region (protected internal) UnlockConnectorRequest   (Request)

        /// <summary>
        /// An event sent whenever a unlock connector command was received.
        /// </summary>
        public OCPIRequestLogEvent OnUnlockConnectorRequest = new ();

        /// <summary>
        /// An event sent whenever a unlock connector command was received.
        /// </summary>
        /// <param name="Timestamp">The timestamp of the command request.</param>
        /// <param name="API">The EMSP API.</param>
        /// <param name="Request">An OCPI request.</param>
        protected internal Task UnlockConnectorRequest(DateTime     Timestamp,
                                                       HTTPAPI      API,
                                                       OCPIRequest  Request)

            => OnUnlockConnectorRequest.WhenAll(Timestamp,
                                                API ?? this,
                                                Request);

        #endregion

        #region OnUnlockConnectorCommand

        public delegate Task<CommandResponse> OnUnlockConnectorCommandDelegate(EMSP_Id                 EMSPId,
                                                                               UnlockConnectorCommand  UnlockConnectorCommand);

        public event OnUnlockConnectorCommandDelegate? OnUnlockConnectorCommand;

        #endregion

        #region (protected internal) UnlockConnectorResponse  (Response)

        /// <summary>
        /// An event sent whenever a unlock connector command response was sent.
        /// </summary>
        public OCPIResponseLogEvent OnUnlockConnectorResponse = new ();

        /// <summary>
        /// An event sent whenever a unlock connector command response was sent.
        /// </summary>
        /// <param name="Timestamp">The timestamp of the command response.</param>
        /// <param name="API">The EMSP API.</param>
        /// <param name="Request">An OCPI request.</param>
        /// <param name="Response">An OCPI response.</param>
        protected internal Task UnlockConnectorResponse(DateTime      Timestamp,
                                                        HTTPAPI       API,
                                                        OCPIRequest   Request,
                                                        OCPIResponse  Response)

            => OnUnlockConnectorResponse.WhenAll(Timestamp,
                                                 API ?? this,
                                                 Request,
                                                 Response);

        #endregion

        #endregion

        #region Constructor(s)

        /// <summary>
        /// Create an instance of the HTTP API for charge point operators
        /// using the given CommonAPI.
        /// </summary>
        /// <param name="CommonAPI">The OCPI common API.</param>
        /// <param name="AllowDowngrades">(Dis-)allow PUTting of object having an earlier 'LastUpdated'-timestamp then already existing objects.</param>
        /// 
        /// <param name="HTTPHostname">An optional HTTP hostname.</param>
        /// <param name="ExternalDNSName">The official URL/DNS name of this service, e.g. for sending e-mails.</param>
        /// <param name="URLPathPrefix">An optional URL path prefix.</param>
        /// <param name="BasePath">When the API is served from an optional subdirectory path.</param>
        /// <param name="HTTPServiceName">An optional name of the HTTP API service.</param>
        public CPOAPI(CommonAPI                    CommonAPI,
                      Boolean?                     AllowDowngrades           = null,

                      HTTPHostname?                HTTPHostname              = null,
                      String?                      ExternalDNSName           = "",
                      String?                      HTTPServiceName           = DefaultHTTPServiceName,
                      HTTPPath?                    BasePath                  = null,

                      HTTPPath?                    URLPathPrefix             = null,
                      JObject?                     APIVersionHashes          = null,

                      Boolean?                     DisableMaintenanceTasks   = false,
                      TimeSpan?                    MaintenanceInitialDelay   = null,
                      TimeSpan?                    MaintenanceEvery          = null,

                      Boolean?                     DisableWardenTasks        = false,
                      TimeSpan?                    WardenInitialDelay        = null,
                      TimeSpan?                    WardenCheckEvery          = null,

                      Boolean?                     IsDevelopment             = false,
                      IEnumerable<String>?         DevelopmentServers        = null,
                      Boolean?                     DisableLogging            = false,
                      String?                      LoggingContext            = null,
                      String?                      LoggingPath               = null,
                      String?                      LogfileName               = null,
                      OCPILogfileCreatorDelegate?  LogfileCreator            = null,
                      Boolean                      AutoStart                 = false)

            : base(CommonAPI.HTTPServer,
                   HTTPHostname,
                   ExternalDNSName,
                   HTTPServiceName ?? DefaultHTTPServiceName,
                   BasePath,

                   URLPathPrefix   ?? DefaultURLPathPrefix,
                   null, //HTMLTemplate,
                   APIVersionHashes,

                   DisableMaintenanceTasks,
                   MaintenanceInitialDelay,
                   MaintenanceEvery,

                   DisableWardenTasks,
                   WardenInitialDelay,
                   WardenCheckEvery,

                   IsDevelopment,
                   DevelopmentServers,
                   DisableLogging,
                   LoggingPath,
                   LogfileName     ?? DefaultLogfileName,
                   LogfileCreator is not null
                       ? (loggingPath, context, logfileName) => LogfileCreator(loggingPath, null, context, logfileName)
                       : null,
                   AutoStart)

        {

            this.CommonAPI           = CommonAPI;
            this.AllowDowngrades     = AllowDowngrades;

            this.CPOAPILogger        = this.DisableLogging == false
                                           ? new CPOAPILogger(
                                                 this,
                                                 LoggingContext,
                                                 LoggingPath,
                                                 LogfileCreator
                                             )
                                           : null;

            RegisterURLTemplates();

        }

        #endregion


        #region CPO-2-EMSP Clients

        private readonly ConcurrentDictionary<EMSP_Id, CPO2EMSPClient> cpo2emspClients = new ();

        /// <summary>
        /// Return an enumeration of all CPO2EMSP clients.
        /// </summary>
        public IEnumerable<CPO2EMSPClient> CPO2EMSPClients
            => cpo2emspClients.Values;


        #region GetEMSPClient(CountryCode, PartyId, Description = null, AllowCachedClients = true)

        /// <summary>
        /// As a CPO create a client to access e.g. a remote EMSP.
        /// </summary>
        /// <param name="CountryCode">The country code of the remote EMSP.</param>
        /// <param name="PartyId">The party identification of the remote EMSP.</param>
        /// <param name="Description">A description for the OCPI client.</param>
        /// <param name="AllowCachedClients">Whether to allow to return cached CPO clients.</param>
        public CPO2EMSPClient? GetEMSPClient(CountryCode  CountryCode,
                                             Party_Id     PartyId,
                                             I18NString?  Description          = null,
                                             Boolean      AllowCachedClients   = true)
        {

            var emspId         = EMSP_Id.       Parse(CountryCode, PartyId);
            var remotePartyId  = RemoteParty_Id.From (emspId);

            if (AllowCachedClients &&
                cpo2emspClients.TryGetValue(emspId, out var cachedCPOClient))
            {
                return cachedCPOClient;
            }

            if (CommonAPI.TryGetRemoteParty(remotePartyId, out var remoteParty) &&
                remoteParty?.RemoteAccessInfos?.Any() == true)
            {

                var cpoClient = new CPO2EMSPClient(
                                    this,
                                    remoteParty,
                                    null,
                                    Description ?? CommonAPI.BaseAPI.ClientConfigurations.Description?.Invoke(remotePartyId),
                                    null,
                                    CommonAPI.BaseAPI.ClientConfigurations.DisableLogging?.Invoke(remotePartyId),
                                    CommonAPI.BaseAPI.ClientConfigurations.LoggingPath?.   Invoke(remotePartyId),
                                    CommonAPI.BaseAPI.ClientConfigurations.LoggingContext?.Invoke(remotePartyId),
                                    CommonAPI.BaseAPI.ClientConfigurations.LogfileCreator,
                                    DNSClient
                                );

                cpo2emspClients.TryAdd(emspId, cpoClient);

                return cpoClient;

            }

            return null;

        }

        #endregion

        #region GetEMSPClient(RemoteParty,          Description = null, AllowCachedClients = true)

        /// <summary>
        /// As a CPO create a client to access e.g. a remote EMSP.
        /// </summary>
        /// <param name="RemoteParty">A remote party.</param>
        /// <param name="Description">A description for the OCPI client.</param>
        /// <param name="AllowCachedClients">Whether to allow to return cached CPO clients.</param>
        public CPO2EMSPClient? GetEMSPClient(RemoteParty  RemoteParty,
                                             I18NString?  Description          = null,
                                             Boolean      AllowCachedClients   = true)
        {

            var emspId = EMSP_Id.From(RemoteParty.Id);

            if (AllowCachedClients &&
                cpo2emspClients.TryGetValue(emspId, out var cachedCPOClient))
            {
                return cachedCPOClient;
            }

            if (RemoteParty?.RemoteAccessInfos?.Any() == true)
            {

                var cpoClient = new CPO2EMSPClient(
                                    this,
                                    RemoteParty,
                                    null,
                                    Description ?? CommonAPI.BaseAPI.ClientConfigurations.Description?.Invoke(RemoteParty.Id),
                                    null,
                                    CommonAPI.BaseAPI.ClientConfigurations.DisableLogging?.Invoke(RemoteParty.Id),
                                    CommonAPI.BaseAPI.ClientConfigurations.LoggingPath?.   Invoke(RemoteParty.Id),
                                    CommonAPI.BaseAPI.ClientConfigurations.LoggingContext?.Invoke(RemoteParty.Id),
                                    CommonAPI.BaseAPI.ClientConfigurations.LogfileCreator,
                                    DNSClient
                                );

                cpo2emspClients.TryAdd(emspId, cpoClient);

                return cpoClient;

            }

            return null;

        }

        #endregion

        #region GetEMSPClient(RemotePartyId,        Description = null, AllowCachedClients = true)

        /// <summary>
        /// As a CPO create a client to access e.g. a remote EMSP.
        /// </summary>
        /// <param name="RemotePartyId">A remote party identification.</param>
        /// <param name="Description">A description for the OCPI client.</param>
        /// <param name="AllowCachedClients">Whether to allow to return cached CPO clients.</param>
        public CPO2EMSPClient? GetEMSPClient(RemoteParty_Id  RemotePartyId,
                                             I18NString?     Description          = null,
                                             Boolean         AllowCachedClients   = true)
        {

            var emspId = EMSP_Id.From(RemotePartyId);

            if (AllowCachedClients &&
                cpo2emspClients.TryGetValue(emspId, out var cachedCPOClient))
            {
                return cachedCPOClient;
            }

            if (CommonAPI.TryGetRemoteParty(RemotePartyId, out var remoteParty) &&
                remoteParty?.RemoteAccessInfos?.Any() == true)
            {

                var cpoClient = new CPO2EMSPClient(
                                    this,
                                    remoteParty,
                                    null,
                                    Description ?? CommonAPI.BaseAPI.ClientConfigurations.Description?.Invoke(RemotePartyId),
                                    null,
                                    CommonAPI.BaseAPI.ClientConfigurations.DisableLogging?.Invoke(RemotePartyId),
                                    CommonAPI.BaseAPI.ClientConfigurations.LoggingPath?.   Invoke(RemotePartyId),
                                    CommonAPI.BaseAPI.ClientConfigurations.LoggingContext?.Invoke(RemotePartyId),
                                    CommonAPI.BaseAPI.ClientConfigurations.LogfileCreator,
                                    DNSClient
                                );

                cpo2emspClients.TryAdd(emspId, cpoClient);

                return cpoClient;

            }

            return null;

        }

        #endregion

        #endregion


        #region (private) RegisterURLTemplates()

        private void RegisterURLTemplates()
        {

            #region ~/locations

            #region OPTIONS  ~/locations

            CommonAPI.AddOCPIMethod(

                HTTPHostname.Any,
                HTTPMethod.OPTIONS,
                URLPathPrefix + "locations",
                OCPIRequestHandler: request =>

                    Task.FromResult(
                        new OCPIResponse.Builder(request) {
                               HTTPResponseBuilder = new HTTPResponse.Builder(request.HTTPRequest) {
                                   HTTPStatusCode              = HTTPStatusCode.OK,
                                   Allow                       = [ HTTPMethod.OPTIONS, HTTPMethod.GET ],
                                   AccessControlAllowMethods   = [ "OPTIONS", "GET" ],
                                   AccessControlAllowHeaders   = [ "Authorization" ],
                                   AccessControlExposeHeaders  = [ "X-Request-ID", "X-Correlation-ID", "Link", "X-Total-Count", "X-Filtered-Count" ]
                               }
                        })

            );

            #endregion

            #region GET      ~/locations

            // https://example.com/ocpi/2.2/cpo/locations/?date_from=2019-01-28T12:00:00&date_to=2019-01-29T12:00:00&offset=50&limit=100
            CommonAPI.AddOCPIMethod(

                HTTPHostname.Any,
                HTTPMethod.GET,
                URLPathPrefix + "locations",
                HTTPContentType.Application.JSON_UTF8,
                OCPIRequestLogger:   GetLocationsRequest,
                OCPIResponseLogger:  GetLocationsResponse,
                OCPIRequestHandler:  request => {

                    #region Check access token

                    if ((request.LocalAccessInfo is not null || CommonAPI.BaseAPI.LocationsAsOpenData == false) &&
                        (request.LocalAccessInfo?.Status            != AccessStatus.ALLOWED ||
                         request.LocalAccessInfo.IsNot(Role.EMSP) == true))
                    {


                    //if (request.LocalAccessInfo.IsNot(Role.EMSP) == true ||
                    //    Request.LocalAccessInfo?.Status != AccessStatus.ALLOWED)
                    //{

                        return Task.FromResult(
                            new OCPIResponse.Builder(request) {
                                StatusCode           = 2000,
                                StatusMessage        = "Invalid or blocked access token!",
                                HTTPResponseBuilder  = new HTTPResponse.Builder(request.HTTPRequest) {
                                    HTTPStatusCode              = HTTPStatusCode.Forbidden,
                                    AccessControlAllowMethods   = [ "OPTIONS", "GET", "DELETE" ],
                                    AccessControlAllowHeaders   = [ "Authorization" ],
                                    AccessControlExposeHeaders  = [ "X-Request-ID", "X-Correlation-ID", "Link", "X-Total-Count", "X-Filtered-Count" ]
                                }
                            });

                    }

                    #endregion


                    //var emspId               = Request.LocalAccessInfo is not null
                    //                               ? EMSP_Id.Parse(Request.LocalAccessInfo.CountryCode, Request.LocalAccessInfo.PartyId)
                    //                               : new EMSP_Id?();

                    var withExtensions       = request.QueryString.GetBoolean ("withExtensions", false);


                    var filters              = request.GetDateAndPaginationFilters();
                    var matchFilter          = request.QueryString.CreateStringFilter<Location>(
                                                   "match",
                                                   (location, pattern) => location.Id.     ToString().Contains(pattern)         ||
                                                                          location.Name?.             Contains(pattern) == true ||
                                                                          location.Address.           Contains(pattern)         ||
                                                                          location.City.              Contains(pattern)         ||
                                                                         (location.PostalCode ?? ""). Contains(pattern)         ||
                                                                          location.Country.ToString().Contains(pattern)         ||
                                                                          location.Directions.        Matches (pattern)         ||
                                                                          location.Operator?.   Name. Contains(pattern) == true ||
                                                                          location.SubOperator?.Name. Contains(pattern) == true ||
                                                                          location.Owner?.      Name. Contains(pattern) == true ||
                                                                          //location.Facilities.        Matches (pattern)         ||
                                                                          location.EVSEUIds.          Matches (pattern)         ||
                                                                          location.EVSEIds.           Matches (pattern)         
                                                                          //location.EVSEs.Any(evse => evse.Connectors.Any(connector => connector?.GetTariffId(emspId).ToString()?.Contains(pattern) == true))
                                               );

                                                                      //ToDo: Filter to NOT show all locations to everyone!
                    var allLocations       = CommonAPI.GetLocations().//location => Request.AccessInfo.Value.Roles.Any(role => role.CountryCode == location.CountryCode &&
                                                                      //                                                       role.PartyId     == location.PartyId)).
                                                       ToArray();

                    var filteredLocations  = allLocations.Where(matchFilter).
                                                          Where(location => !filters.From.HasValue || location.LastUpdated >  filters.From.Value).
                                                          Where(location => !filters.To.  HasValue || location.LastUpdated <= filters.To.  Value).
                                                          ToArray();


                    var httpResponseBuilder  = new HTTPResponse.Builder(request.HTTPRequest) {
                                                   HTTPStatusCode              = HTTPStatusCode.OK,
                                                   Server                      = DefaultHTTPServerName,
                                                   Date                        = Timestamp.Now,
                                                   AccessControlAllowMethods   = [ "OPTIONS", "GET" ],
                                                   AccessControlAllowHeaders   = [ "Authorization" ],
                                                   AccessControlExposeHeaders  = [ "X-Request-ID", "X-Correlation-ID", "Link", "X-Total-Count", "X-Filtered-Count" ]
                                               }.

                                               // The overall number of locations
                                               Set("X-Total-Count",     allLocations.     Length).

                                               // The number of locations matching search filters
                                               Set("X-Filtered-Count",  filteredLocations.Length).

                                               // The maximum number of locations that the server WILL return within a single request
                                               Set("X-Limit",           allLocations.     Length);


                    #region When the limit query parameter was set & this is not the last pagination page...

                    if (filters.Limit.HasValue &&
                        allLocations.ULongLength() > ((filters.Offset ?? 0) + (filters.Limit ?? 0)))
                    {

                        // The new query parameters for the "next" page of pagination within the HTTP Link header
                        var queryParameters    = new List<String?>() {
                                                     filters.From. HasValue ? $"from={filters.From.Value}" :                             null,
                                                     filters.To.   HasValue ? $"to={filters.To.Value}" :                                 null,
                                                     filters.Limit.HasValue ? $"offset={(filters.Offset ?? 0) + (filters.Limit ?? 0)}" : null,
                                                     filters.Limit.HasValue ? $"limit={filters.Limit ?? 0}" :                            null
                                                 }.Where(queryParameter => queryParameter is not null).
                                                   AggregateWith("&");

                        if (queryParameters.Length > 0)
                            queryParameters = "?" + queryParameters;

                        // Link to the 'next' page should be provided when this is NOT the last page, e.g.:
                        //   - Link: <https://www.server.com/ocpi/cpo/2.0/cdrs/?offset=150&limit=50>; rel="next"
                        httpResponseBuilder.Set("Link", $"<{(ExternalDNSName.IsNotNullOrEmpty()
                                                                 ? $"https://{ExternalDNSName}"
                                                                 : $"http://127.0.0.1:{HTTPServer.IPPorts.First()}")}{URLPathPrefix}/locations{queryParameters}>; rel=\"next\"");

                    }

                    #endregion


                    return Task.FromResult(
                               new OCPIResponse.Builder(request) {
                                   StatusCode           = 1000,
                                   StatusMessage        = "Hello world!",
                                   HTTPResponseBuilder  = httpResponseBuilder,
                                   Data                 = new JArray(
                                                              filteredLocations.
                                                                  OrderBy       (location => location.Created).
                                                                  SkipTakeFilter(filters.Offset,
                                                                                 filters.Limit).
                                                                  Select        (location => location.ToJSON(request.EMSPId,
                                                                                                             CustomLocationSerializer,
                                                                                                             CustomPublishTokenSerializer,
                                                                                                             CustomAdditionalGeoLocationSerializer,
                                                                                                             CustomEVSESerializer,
                                                                                                             CustomStatusScheduleSerializer,
                                                                                                             CustomConnectorSerializer,
                                                                                                             CustomLocationEnergyMeterSerializer,
                                                                                                             CustomEVSEEnergyMeterSerializer,
                                                                                                             CustomTransparencySoftwareStatusSerializer,
                                                                                                             CustomTransparencySoftwareSerializer,
                                                                                                             CustomDisplayTextSerializer,
                                                                                                             CustomBusinessDetailsSerializer,
                                                                                                             CustomHoursSerializer,
                                                                                                             CustomImageSerializer,
                                                                                                             CustomEnergyMixSerializer,
                                                                                                             CustomEnergySourceSerializer,
                                                                                                             CustomEnvironmentalImpactSerializer))
                                                          )
                               }
                           );

                });

                //    return Task.FromResult(
                //        new OCPIResponse.Builder(Request) {
                //                StatusCode           = 1000,
                //                StatusMessage        = "Hello world!",
                //                Data                 = new JArray(filteredLocations.SkipTakeFilter(filters.Offset,
                //                                                                                   filters.Limit).
                //                                                                    SafeSelect(location => location.ToJSON(Request.EMSPId,
                                                                                                                           
                //                HTTPResponseBuilder  = new HTTPResponse.Builder(Request.HTTPRequest) {
                //                    HTTPStatusCode             = HTTPStatusCode.OK,
                //                    AccessControlAllowMethods  = [ "OPTIONS", "GET" ],
                //                    AccessControlAllowHeaders  = [ "Authorization" ]
                //                    //LastModified               = ?
                //                }.
                //                Set("X-Total-Count", allLocations.Length)
                //                // X-Limit               The maximum number of objects that the server WILL return.
                //                // Link                  Link to the 'next' page should be provided when this is NOT the last page.
                //        });

                //});

            #endregion

            #endregion

            #region ~/locations/{locationId}

            #region OPTIONS  ~/locations/{locationId}

            CommonAPI.AddOCPIMethod(

                HTTPHostname.Any,
                HTTPMethod.OPTIONS,
                URLPathPrefix + "locations/{locationId}",
                OCPIRequestHandler: request =>

                    Task.FromResult(
                        new OCPIResponse.Builder(request) {
                               HTTPResponseBuilder = new HTTPResponse.Builder(request.HTTPRequest) {
                                   HTTPStatusCode             = HTTPStatusCode.OK,
                                   Allow                      = [ HTTPMethod.OPTIONS, HTTPMethod.GET ],
                                   AccessControlAllowMethods  = [ "OPTIONS", "GET" ],
                                   AccessControlAllowHeaders  = [ "Authorization" ]
                               }
                        })

            );

            #endregion

            #region GET      ~/locations/{locationId}

            CommonAPI.AddOCPIMethod(

                HTTPHostname.Any,
                HTTPMethod.GET,
                URLPathPrefix + "locations/{locationId}",
                HTTPContentType.Application.JSON_UTF8,
                OCPIRequestLogger:   GetLocationRequest,
                OCPIResponseLogger:  GetLocationResponse,
                OCPIRequestHandler:  request => {

                    #region Check access token

                    if (request.LocalAccessInfo.IsNot(Role.EMSP) == true ||
                        request.LocalAccessInfo?.Status != AccessStatus.ALLOWED)
                    {

                        return Task.FromResult(
                            new OCPIResponse.Builder(request) {
                                StatusCode           = 2000,
                                StatusMessage        = "Invalid or blocked access token!",
                                HTTPResponseBuilder  = new HTTPResponse.Builder(request.HTTPRequest) {
                                    HTTPStatusCode             = HTTPStatusCode.Forbidden,
                                    AccessControlAllowMethods  = [ "OPTIONS", "GET" ],
                                    AccessControlAllowHeaders  = [ "Authorization" ]
                                }
                            });

                    }

                    #endregion

                    #region Check location

                    if (!request.ParseLocation(CommonAPI,
                                               //Request.AccessInfo.Value.Roles.Select(role => new Tuple<CountryCode, Party_Id>(role.CountryCode, role.PartyId)),
                                               CommonAPI.Parties.Select(partyData => new Tuple<CountryCode, Party_Id>(partyData.Id.CountryCode, partyData.Id.Party)),
                                               out var locationId,
                                               out var location,
                                               out var ocpiResponseBuilder,
                                               FailOnMissingLocation: true) ||
                         location is null)
                    {
                        return Task.FromResult(ocpiResponseBuilder!);
                    }

                    #endregion


                    return Task.FromResult(
                        new OCPIResponse.Builder(request) {
                               StatusCode           = 1000,
                               StatusMessage        = "Hello world!",
                               Data                 = location.ToJSON(request.EMSPId,
                                                                      CustomLocationSerializer,
                                                                      CustomPublishTokenSerializer,
                                                                      CustomAdditionalGeoLocationSerializer,
                                                                      CustomEVSESerializer,
                                                                      CustomStatusScheduleSerializer,
                                                                      CustomConnectorSerializer,
                                                                      CustomLocationEnergyMeterSerializer,
                                                                      CustomEVSEEnergyMeterSerializer,
                                                                      CustomTransparencySoftwareStatusSerializer,
                                                                      CustomTransparencySoftwareSerializer,
                                                                      CustomDisplayTextSerializer,
                                                                      CustomBusinessDetailsSerializer,
                                                                      CustomHoursSerializer,
                                                                      CustomImageSerializer,
                                                                      CustomEnergyMixSerializer,
                                                                      CustomEnergySourceSerializer,
                                                                      CustomEnvironmentalImpactSerializer),
                               HTTPResponseBuilder  = new HTTPResponse.Builder(request.HTTPRequest) {
                                   HTTPStatusCode             = HTTPStatusCode.OK,
                                   AccessControlAllowMethods  = [ "OPTIONS", "GET" ],
                                   AccessControlAllowHeaders  = [ "Authorization" ],
                                   LastModified               = location.LastUpdated,
                                   ETag                       = location.ETag
                               }
                        });

                });

            #endregion

            #endregion

            #region ~/locations/{locationId}/{evseId}

            #region OPTIONS  ~/locations/{locationId}/{evseId}

            CommonAPI.AddOCPIMethod(

                HTTPHostname.Any,
                HTTPMethod.OPTIONS,
                URLPathPrefix + "locations/{locationId}/{evseId}",
                OCPIRequestHandler: request =>

                    Task.FromResult(
                        new OCPIResponse.Builder(request) {
                               HTTPResponseBuilder = new HTTPResponse.Builder(request.HTTPRequest) {
                                   HTTPStatusCode             = HTTPStatusCode.OK,
                                   Allow                      = [ HTTPMethod.OPTIONS, HTTPMethod.GET ],
                                   AccessControlAllowMethods  = [ "OPTIONS", "GET" ],
                                   AccessControlAllowHeaders  = [ "Authorization" ]
                               }
                        })

            );

            #endregion

            #region GET      ~/locations/{locationId}/{evseId}

            CommonAPI.AddOCPIMethod(

                HTTPHostname.Any,
                HTTPMethod.GET,
                URLPathPrefix + "locations/{locationId}/{evseId}",
                HTTPContentType.Application.JSON_UTF8,
                OCPIRequestHandler: request => {

                    #region Check access token

                    if (request.LocalAccessInfo.IsNot(Role.EMSP) == true ||
                        request.LocalAccessInfo?.Status != AccessStatus.ALLOWED)
                    {

                        return Task.FromResult(
                            new OCPIResponse.Builder(request) {
                                StatusCode           = 2000,
                                StatusMessage        = "Invalid or blocked access token!",
                                HTTPResponseBuilder  = new HTTPResponse.Builder(request.HTTPRequest) {
                                    HTTPStatusCode             = HTTPStatusCode.Forbidden,
                                    AccessControlAllowMethods  = [ "OPTIONS", "GET" ],
                                    AccessControlAllowHeaders  = [ "Authorization" ]
                                }
                            });

                    }

                    #endregion

                    #region Check EVSE

                    if (!request.ParseLocationEVSE(CommonAPI,
                                                   //Request.AccessInfo.Value.Roles.Select(role => new Tuple<CountryCode, Party_Id>(role.CountryCode, role.PartyId)),
                                                   CommonAPI.Parties.Select(partyData => new Tuple<CountryCode, Party_Id>(partyData.Id.CountryCode, partyData.Id.Party)),
                                                   out var locationId,
                                                   out var location,
                                                   out var evseId,
                                                   out var evse,
                                                   out var ocpiResponseBuilder) ||
                         evse is null)
                    {
                        return Task.FromResult(ocpiResponseBuilder!);
                    }

                    #endregion


                    return Task.FromResult(
                        new OCPIResponse.Builder(request) {
                               StatusCode           = 1000,
                               StatusMessage        = "Hello world!",
                               Data                 = evse.ToJSON(request.EMSPId,
                                                                  CustomEVSESerializer,
                                                                  CustomStatusScheduleSerializer,
                                                                  CustomConnectorSerializer,
                                                                  CustomEVSEEnergyMeterSerializer,
                                                                  CustomTransparencySoftwareStatusSerializer,
                                                                  CustomTransparencySoftwareSerializer,
                                                                  CustomDisplayTextSerializer,
                                                                  CustomImageSerializer),
                               HTTPResponseBuilder  = new HTTPResponse.Builder(request.HTTPRequest) {
                                   HTTPStatusCode             = HTTPStatusCode.OK,
                                   AccessControlAllowMethods  = [ "OPTIONS", "GET" ],
                                   AccessControlAllowHeaders  = [ "Authorization" ],
                                   LastModified               = evse.LastUpdated,
                                   ETag                       = evse.ETag
                               }
                        });

                });

            #endregion

            #endregion

            #region ~/locations/{locationId}/{evseId}/{connectorId}

            #region OPTIONS  ~/locations/{locationId}/{evseId}/{connectorId}

            CommonAPI.AddOCPIMethod(

                HTTPHostname.Any,
                HTTPMethod.OPTIONS,
                URLPathPrefix + "locations/{locationId}/{evseId}/{connectorId}",
                OCPIRequestHandler: request =>

                    Task.FromResult(
                        new OCPIResponse.Builder(request) {
                               HTTPResponseBuilder = new HTTPResponse.Builder(request.HTTPRequest) {
                                   HTTPStatusCode             = HTTPStatusCode.OK,
                                   Allow                      = [ HTTPMethod.OPTIONS, HTTPMethod.GET ],
                                   AccessControlAllowMethods  = [ "OPTIONS", "GET" ],
                                   AccessControlAllowHeaders  = [ "Authorization" ]
                               }
                        })

            );

            #endregion

            #region GET      ~/locations/{locationId}/{evseId}/{connectorId}

            CommonAPI.AddOCPIMethod(

                HTTPHostname.Any,
                HTTPMethod.GET,
                URLPathPrefix + "locations/{locationId}/{evseId}/{connectorId}",
                HTTPContentType.Application.JSON_UTF8,
                OCPIRequestHandler: request => {

                    #region Check access token

                    if (request.LocalAccessInfo.IsNot(Role.EMSP) == true ||
                        request.LocalAccessInfo?.Status != AccessStatus.ALLOWED)
                    {

                        return Task.FromResult(
                            new OCPIResponse.Builder(request) {
                                StatusCode           = 2000,
                                StatusMessage        = "Invalid or blocked access token!",
                                HTTPResponseBuilder  = new HTTPResponse.Builder(request.HTTPRequest) {
                                    HTTPStatusCode             = HTTPStatusCode.Forbidden,
                                    AccessControlAllowMethods  = [ "OPTIONS", "GET" ],
                                    AccessControlAllowHeaders  = [ "Authorization" ]
                                }
                            });

                    }

                    #endregion

                    #region Check connector

                    if (!request.ParseLocationEVSEConnector(CommonAPI,
                                                            //Request.AccessInfo.Value.Roles.Select(role => new Tuple<CountryCode, Party_Id>(role.CountryCode, role.PartyId)),
                                                            CommonAPI.Parties.Select(partyData => new Tuple<CountryCode, Party_Id>(partyData.Id.CountryCode, partyData.Id.Party)),
                                                            out var locationId,
                                                            out var location,
                                                            out var evseId,
                                                            out var evse,
                                                            out var connectorId,
                                                            out var connector,
                                                            out var ocpiResponseBuilder))
                    {
                        return Task.FromResult(ocpiResponseBuilder!);
                    }

                    #endregion


                    return Task.FromResult(
                        new OCPIResponse.Builder(request) {
                               StatusCode           = 1000,
                               StatusMessage        = "Hello world!",
                               Data                 = connector.ToJSON(request.EMSPId,
                                                                       CustomConnectorSerializer),
                               HTTPResponseBuilder  = new HTTPResponse.Builder(request.HTTPRequest) {
                                   HTTPStatusCode             = HTTPStatusCode.OK,
                                   AccessControlAllowMethods  = [ "OPTIONS", "GET" ],
                                   AccessControlAllowHeaders  = [ "Authorization" ],
                                   LastModified               = connector.LastUpdated,
                                   ETag                       = connector.ETag
                               }
                        });

                });

            #endregion

            #endregion


            #region ~/tariffs

            #region OPTIONS  ~/tariffs

            CommonAPI.AddOCPIMethod(

                HTTPHostname.Any,
                HTTPMethod.OPTIONS,
                URLPathPrefix + "tariffs",
                OCPIRequestHandler: request =>

                    Task.FromResult(
                        new OCPIResponse.Builder(request) {
                               HTTPResponseBuilder = new HTTPResponse.Builder(request.HTTPRequest) {
                                   HTTPStatusCode              = HTTPStatusCode.OK,
                                   Allow                       = [ HTTPMethod.OPTIONS, HTTPMethod.GET ],
                                   AccessControlAllowMethods   = [ "OPTIONS", "GET" ],
                                   AccessControlAllowHeaders   = [ "Authorization" ],
                                   AccessControlExposeHeaders  = [ "X-Request-ID", "X-Correlation-ID", "Link", "X-Total-Count", "X-Filtered-Count" ]
                               }
                        })

            );

            #endregion

            #region GET      ~/tariffs

            // https://example.com/ocpi/2.2/cpo/tariffs/?date_from=2019-01-28T12:00:00&date_to=2019-01-29T12:00:00&offset=50&limit=100
            CommonAPI.AddOCPIMethod(

                HTTPHostname.Any,
                HTTPMethod.GET,
                URLPathPrefix + "tariffs",
                HTTPContentType.Application.JSON_UTF8,
                OCPIRequestHandler: request => {

                    #region Check access token

                    if (request.LocalAccessInfo.IsNot(Role.EMSP) == true ||
                        request.LocalAccessInfo?.Status != AccessStatus.ALLOWED)
                    {

                        return Task.FromResult(
                            new OCPIResponse.Builder(request) {
                                StatusCode           = 2000,
                                StatusMessage        = "Invalid or blocked access token!",
                                HTTPResponseBuilder  = new HTTPResponse.Builder(request.HTTPRequest) {
                                    HTTPStatusCode             = HTTPStatusCode.Forbidden,
                                    AccessControlAllowMethods  = [ "OPTIONS", "GET" ],
                                    AccessControlAllowHeaders  = [ "Authorization" ]
                                }
                            });

                    }

                    #endregion


                    var filters          = request.GetDateAndPaginationFilters();

                    var allTariffs       = CommonAPI.//GetTariffs(tariff => Request.AccessInfo.Value.Roles.Any(role => role.CountryCode == tariff.CountryCode &&
                                                     //                                                                role.PartyId     == tariff.PartyId)).
                                                     GetTariffs(tariff => CommonAPI.Parties.Any(partyData => partyData.Id.CountryCode == tariff.CountryCode &&
                                                                                                             partyData.Id.Party       == tariff.PartyId)).
                                                     ToArray();

                    var filteredTariffs  = allTariffs.Where(tariff => !filters.From.HasValue || tariff.LastUpdated >  filters.From.Value).
                                                      Where(tariff => !filters.To.  HasValue || tariff.LastUpdated <= filters.To.  Value).
                                                      ToArray();


                    var httpResponseBuilder  = new HTTPResponse.Builder(request.HTTPRequest) {
                                                   HTTPStatusCode             = HTTPStatusCode.OK,
                                                   Server                     = DefaultHTTPServerName,
                                                   Date                       = Timestamp.Now,
                                                   AccessControlAllowMethods  = [ "OPTIONS", "GET" ],
                                                   AccessControlAllowHeaders  = [ "Authorization" ]
                                               }.

                                               // The overall number of tariffs
                                               Set("X-Total-Count",  allTariffs.Length).

                                               // The maximum number of tariffs that the server WILL return within a single request
                                               Set("X-Limit",        allTariffs.Length);


                    #region When the limit query parameter was set & this is not the last pagination page...

                    if (filters.Limit.HasValue &&
                        allTariffs.ULongLength() > ((filters.Offset ?? 0) + (filters.Limit ?? 0)))
                    {

                        // The new query parameters for the "next" page of pagination within the HTTP Link header
                        var queryParameters    = new List<String?>() {
                                                     filters.From. HasValue ? $"from={filters.From.Value}" :                             null,
                                                     filters.To.   HasValue ? $"to={filters.To.Value}" :                                 null,
                                                     filters.Limit.HasValue ? $"offset={(filters.Offset ?? 0) + (filters.Limit ?? 0)}" : null,
                                                     filters.Limit.HasValue ? $"limit={filters.Limit ?? 0}" :                            null
                                                 }.Where(queryParameter => queryParameter is not null).
                                                   AggregateWith("&");

                        if (queryParameters.Length > 0)
                            queryParameters = "?" + queryParameters;

                        // Link to the 'next' page should be provided when this is NOT the last page, e.g.:
                        //   - Link: <https://www.server.com/ocpi/cpo/2.0/cdrs/?offset=150&limit=50>; rel="next"
                        httpResponseBuilder.Set("Link", $"<{(ExternalDNSName.IsNotNullOrEmpty()
                                                                 ? $"https://{ExternalDNSName}"
                                                                 : $"http://127.0.0.1:{HTTPServer.IPPorts.First()}")}{URLPathPrefix}/tariffs{queryParameters}>; rel=\"next\"");

                    }

                    #endregion

                    return Task.FromResult(
                               new OCPIResponse.Builder(request) {
                                   StatusCode           = 1000,
                                   StatusMessage        = "Hello world!",
                                   HTTPResponseBuilder  = httpResponseBuilder,
                                   Data                 = new JArray(
                                                              filteredTariffs.
                                                              OrderBy       (tariff => tariff.Created).
                                                              SkipTakeFilter(filters.Offset,
                                                                             filters.Limit).
                                                              Select        (tariff => tariff.ToJSON(true,
                                                                                                     true,
                                                                                                     CustomTariffSerializer,
                                                                                                     CustomDisplayTextSerializer,
                                                                                                     CustomPriceSerializer,
                                                                                                     CustomTariffElementSerializer,
                                                                                                     CustomPriceComponentSerializer,
                                                                                                     CustomTariffRestrictionsSerializer,
                                                                                                     CustomEnergyMixSerializer,
                                                                                                     CustomEnergySourceSerializer,
                                                                                                     CustomEnvironmentalImpactSerializer))
                                                          )
                               }
                           );

                });

            #endregion

            #endregion

            #region ~/tariffs/{tariffId}        [NonStandard]

            #region OPTIONS  ~/tariffs/{tariffId}

            CommonAPI.AddOCPIMethod(

                HTTPHostname.Any,
                HTTPMethod.OPTIONS,
                URLPathPrefix + "tariffs/{tariffId}",
                OCPIRequestHandler: request =>

                    Task.FromResult(
                        new OCPIResponse.Builder(request) {
                               HTTPResponseBuilder = new HTTPResponse.Builder(request.HTTPRequest) {
                                   HTTPStatusCode             = HTTPStatusCode.OK,
                                   Allow                      = [ HTTPMethod.OPTIONS, HTTPMethod.GET ],
                                   AccessControlAllowMethods  = [ "OPTIONS", "GET" ],
                                   AccessControlAllowHeaders  = [ "Authorization" ]
                               }
                        })

            );

            #endregion

            #region GET      ~/tariffs/{tariffId}

            CommonAPI.AddOCPIMethod(

                HTTPHostname.Any,
                HTTPMethod.GET,
                URLPathPrefix + "tariffs/{tariffId}",
                HTTPContentType.Application.JSON_UTF8,
                OCPIRequestHandler: request => {

                    #region Check access token

                    if (request.LocalAccessInfo.IsNot(Role.EMSP) == true ||
                        request.LocalAccessInfo?.Status != AccessStatus.ALLOWED)
                    {

                        return Task.FromResult(
                            new OCPIResponse.Builder(request) {
                                StatusCode           = 2000,
                                StatusMessage        = "Invalid or blocked access token!",
                                HTTPResponseBuilder  = new HTTPResponse.Builder(request.HTTPRequest) {
                                    HTTPStatusCode             = HTTPStatusCode.Forbidden,
                                    AccessControlAllowMethods  = [ "OPTIONS", "GET" ],
                                    AccessControlAllowHeaders  = [ "Authorization" ]
                                }
                            });

                    }

                    #endregion

                    #region Check tariff

                    if (!request.ParseTariff(CommonAPI,
                                             //Request.AccessInfo.Value.Roles.Select(role => new Tuple<CountryCode, Party_Id>(role.CountryCode, role.PartyId)),
                                             CommonAPI.Parties.Select(partyData => new Tuple<CountryCode, Party_Id>(partyData.Id.CountryCode, partyData.Id.Party)),
                                             out var tariffId,
                                             out var tariff,
                                             out var ocpiResponseBuilder) ||
                         tariff is null)
                    {
                        return Task.FromResult(ocpiResponseBuilder!);
                    }

                    #endregion


                    return Task.FromResult(
                        new OCPIResponse.Builder(request) {
                               StatusCode           = 1000,
                               StatusMessage        = "Hello world!",
                               Data                 = tariff.ToJSON(),
                               HTTPResponseBuilder  = new HTTPResponse.Builder(request.HTTPRequest) {
                                   HTTPStatusCode             = HTTPStatusCode.OK,
                                   AccessControlAllowMethods  = [ "OPTIONS", "GET" ],
                                   AccessControlAllowHeaders  = [ "Authorization" ],
                                   LastModified               = tariff.LastUpdated,
                                   ETag                       = tariff.ETag
                               }
                        });

                });

            #endregion

            #endregion


            #region ~/sessions

            #region OPTIONS  ~/sessions

            CommonAPI.AddOCPIMethod(

                HTTPHostname.Any,
                HTTPMethod.OPTIONS,
                URLPathPrefix + "sessions",
                OCPIRequestHandler: request =>

                    Task.FromResult(
                        new OCPIResponse.Builder(request) {
                               HTTPResponseBuilder = new HTTPResponse.Builder(request.HTTPRequest) {
                                   HTTPStatusCode              = HTTPStatusCode.OK,
                                   Allow                       = [ HTTPMethod.OPTIONS, HTTPMethod.GET ],
                                   AccessControlAllowMethods   = [ "OPTIONS", "GET" ],
                                   AccessControlAllowHeaders   = [ "Authorization" ],
                                   AccessControlExposeHeaders  = [ "X-Request-ID", "X-Correlation-ID", "Link", "X-Total-Count", "X-Filtered-Count" ]
                               }
                        })

            );

            #endregion

            #region GET      ~/sessions

            // https://example.com/ocpi/2.2/cpo/sessions/?date_from=2019-01-28T12:00:00&date_to=2019-01-29T12:00:00&offset=50&limit=100
            CommonAPI.AddOCPIMethod(

                HTTPHostname.Any,
                HTTPMethod.GET,
                URLPathPrefix + "sessions",
                HTTPContentType.Application.JSON_UTF8,
                OCPIRequestHandler: request => {

                    #region Check access token

                    if (request.LocalAccessInfo.IsNot(Role.EMSP) == true ||
                        request.LocalAccessInfo?.Status != AccessStatus.ALLOWED)
                    {

                        return Task.FromResult(
                            new OCPIResponse.Builder(request) {
                                StatusCode           = 2000,
                                StatusMessage        = "Invalid or blocked access token!",
                                HTTPResponseBuilder  = new HTTPResponse.Builder(request.HTTPRequest) {
                                    HTTPStatusCode             = HTTPStatusCode.Forbidden,
                                    AccessControlAllowMethods  = [ "OPTIONS", "GET" ],
                                    AccessControlAllowHeaders  = [ "Authorization" ]
                                }
                            });

                    }

                    #endregion


                    var filters           = request.GetDateAndPaginationFilters();

                    var allSessions       = CommonAPI.//GetSessions(session => Request.AccessInfo.Value.Roles.Any(role => role.CountryCode == session.CountryCode &&
                                                      //                                                                  role.PartyId     == session.PartyId)).
                                                      GetSessions(session => CommonAPI.Parties.Any(partyData => partyData.Id.CountryCode == session.CountryCode &&
                                                                                                                partyData.Id.Party       == session.PartyId)).
                                                      ToArray();

                    var filteredSessions  = allSessions.Where(session => !filters.From.HasValue || session.LastUpdated >  filters.From.Value).
                                                        Where(session => !filters.To.  HasValue || session.LastUpdated <= filters.To.  Value).
                                                        ToArray();


                    var httpResponseBuilder  = new HTTPResponse.Builder(request.HTTPRequest) {
                                                   HTTPStatusCode             = HTTPStatusCode.OK,
                                                   Server                     = DefaultHTTPServerName,
                                                   Date                       = Timestamp.Now,
                                                   AccessControlAllowMethods  = [ "OPTIONS", "GET" ],
                                                   AccessControlAllowHeaders  = [ "Authorization" ]
                                               }.

                                               // The overall number of sessions
                                               Set("X-Total-Count",  allSessions.Length).

                                               // The maximum number of sessions that the server WILL return within a single request
                                               Set("X-Limit",        allSessions.Length);


                    #region When the limit query parameter was set & this is not the last pagination page...

                    if (filters.Limit.HasValue &&
                        allSessions.ULongLength() > ((filters.Offset ?? 0) + (filters.Limit ?? 0)))
                    {

                        // The new query parameters for the "next" page of pagination within the HTTP Link header
                        var queryParameters    = new List<String?>() {
                                                     filters.From. HasValue ? $"from={filters.From.Value}" :                             null,
                                                     filters.To.   HasValue ? $"to={filters.To.Value}" :                                 null,
                                                     filters.Limit.HasValue ? $"offset={(filters.Offset ?? 0) + (filters.Limit ?? 0)}" : null,
                                                     filters.Limit.HasValue ? $"limit={filters.Limit ?? 0}" :                            null
                                                 }.Where(queryParameter => queryParameter is not null).
                                                   AggregateWith("&");

                        if (queryParameters.Length > 0)
                            queryParameters = "?" + queryParameters;

                        // Link to the 'next' page should be provided when this is NOT the last page, e.g.:
                        //   - Link: <https://www.server.com/ocpi/cpo/2.0/cdrs/?offset=150&limit=50>; rel="next"
                        httpResponseBuilder.Set("Link", $"<{(ExternalDNSName.IsNotNullOrEmpty()
                                                                 ? $"https://{ExternalDNSName}"
                                                                 : $"http://127.0.0.1:{HTTPServer.IPPorts.First()}")}{URLPathPrefix}/sessions{queryParameters}>; rel=\"next\"");

                    }

                    #endregion

                    return Task.FromResult(
                               new OCPIResponse.Builder(request) {
                                   StatusCode           = 1000,
                                   StatusMessage        = "Hello world!",
                                   HTTPResponseBuilder  = httpResponseBuilder,
                                   Data                 = new JArray(
                                                              filteredSessions.
                                                                  OrderBy       (session => session.Created).
                                                                  SkipTakeFilter(filters.Offset,
                                                                                 filters.Limit).
                                                                  Select        (session => session.ToJSON(CustomSessionSerializer,
                                                                                                           CustomCDRTokenSerializer,
                                                                                                           CustomChargingPeriodSerializer,
                                                                                                           CustomCDRDimensionSerializer,
                                                                                                           CustomPriceSerializer))
                                                          )
                               }
                           );

                });

            #endregion

            #endregion

            #region ~/sessions/{sessionId}      [NonStandard]

            #region OPTIONS  ~/sessions/{sessionId}

            CommonAPI.AddOCPIMethod(

                HTTPHostname.Any,
                HTTPMethod.OPTIONS,
                URLPathPrefix + "sessions/{sessionId}",
                OCPIRequestHandler: request =>

                    Task.FromResult(
                        new OCPIResponse.Builder(request) {
                               HTTPResponseBuilder = new HTTPResponse.Builder(request.HTTPRequest) {
                                   HTTPStatusCode             = HTTPStatusCode.OK,
                                   Allow                      = [ HTTPMethod.OPTIONS, HTTPMethod.GET ],
                                   AccessControlAllowMethods  = [ "OPTIONS", "GET" ],
                                   AccessControlAllowHeaders  = [ "Authorization" ]
                               }
                        })

            );

            #endregion

            #region GET      ~/sessions/{sessionId}

            CommonAPI.AddOCPIMethod(

                HTTPHostname.Any,
                HTTPMethod.GET,
                URLPathPrefix + "sessions/{sessionId}",
                HTTPContentType.Application.JSON_UTF8,
                OCPIRequestHandler: request => {

                    #region Check access token

                    if (request.LocalAccessInfo.IsNot(Role.EMSP) == true ||
                        request.LocalAccessInfo?.Status != AccessStatus.ALLOWED)
                    {

                        return Task.FromResult(
                            new OCPIResponse.Builder(request) {
                                StatusCode           = 2000,
                                StatusMessage        = "Invalid or blocked access token!",
                                HTTPResponseBuilder  = new HTTPResponse.Builder(request.HTTPRequest) {
                                    HTTPStatusCode             = HTTPStatusCode.Forbidden,
                                    AccessControlAllowMethods  = [ "OPTIONS", "GET" ],
                                    AccessControlAllowHeaders  = [ "Authorization" ]
                                }
                            });

                    }

                    #endregion

                    #region Check session

                    if (!request.ParseSession(CommonAPI,
                                              //Request.AccessInfo.Value.Roles.Select(role => new Tuple<CountryCode, Party_Id>(role.CountryCode, role.PartyId)),
                                              CommonAPI.Parties.Select(partyData => new Tuple<CountryCode, Party_Id>(partyData.Id.CountryCode, partyData.Id.Party)),
                                              out var sessionId,
                                              out var session,
                                              out var ocpiResponseBuilder) ||
                         session is null)
                    {
                        return Task.FromResult(ocpiResponseBuilder!);
                    }

                    #endregion


                    return Task.FromResult(
                        new OCPIResponse.Builder(request) {
                               StatusCode           = 1000,
                               StatusMessage        = "Hello world!",
                               Data                 = session.ToJSON(CustomSessionSerializer,
                                                                     CustomCDRTokenSerializer,
                                                                     CustomChargingPeriodSerializer,
                                                                     CustomCDRDimensionSerializer,
                                                                     CustomPriceSerializer),
                               HTTPResponseBuilder  = new HTTPResponse.Builder(request.HTTPRequest) {
                                   HTTPStatusCode             = HTTPStatusCode.OK,
                                   AccessControlAllowMethods  = [ "OPTIONS", "GET" ],
                                   AccessControlAllowHeaders  = [ "Authorization" ],
                                   LastModified               = session.LastUpdated,
                                   ETag                       = session.ETag
                               }
                        });

                });

            #endregion

            #endregion


            // For CPOs, but also for EMSPs, as SCSPs might talk to EMSPs!
            #region ~/chargingprofiles/{session_id}

            // https://github.com/ocpi/ocpi/blob/release-2.2.1-bugfixes/mod_charging_profiles.asciidoc

            #region GET      ~/chargingprofiles/{session_id}?duration={duration}&response_url=https://client.com/12345/

            // 1. GET will just return a ChargingProfileResponse (result=ACCEPTED).
            // 2. The resposeURL will be called with a ActiveProfileResult object (result=ACCEPTED, ActiveChargingProfile).

            // NOTE: This GET requests introduces state and thus is a VIOLATION of HTTP semantics!

            #endregion

            #region PUT      ~/chargingprofiles/{session_id}?response_url=https://client.com/12345/

            // 1. PUT (with a resposeURL): SetChargingProfile object
            // 2. The resposeURL will be called later, e.g. POST https://client.com/12345/ with a ChargingProfileResult object.

            #endregion

            #region DELETE   ~/chargingprofiles/{session_id}?response_url=https://client.com/12345/

            // 1. DELETE will just return a ChargingProfileResponse (result=ACCEPTED).
            // 2. The resposeURL will be called with a ClearProfileResult object (result=ACCEPTED).

            #endregion

            #endregion


            #region ~/sessions/{session_id}/charging_preferences <= Yet to do!

            //ToDo: Implement ~/sessions/{session_id}/charging_preferences!

            #region PUT      ~/sessions/{session_id}/charging_preferences

            // https://example.com/ocpi/2.2/cpo/sessions/12454/charging_preferences

            #endregion

            #endregion


            #region ~/cdrs

            #region OPTIONS  ~/cdrs

            CommonAPI.AddOCPIMethod(

                HTTPHostname.Any,
                HTTPMethod.OPTIONS,
                URLPathPrefix + "CDRs",
                OCPIRequestHandler: request =>

                    Task.FromResult(
                        new OCPIResponse.Builder(request) {
                               HTTPResponseBuilder = new HTTPResponse.Builder(request.HTTPRequest) {
                                   HTTPStatusCode              = HTTPStatusCode.OK,
                                   Allow                       = [ HTTPMethod.OPTIONS, HTTPMethod.GET ],
                                   AccessControlAllowMethods   = [ "OPTIONS", "GET" ],
                                   AccessControlAllowHeaders   = [ "Authorization" ],
                                   AccessControlExposeHeaders  = [ "X-Request-ID", "X-Correlation-ID", "Link", "X-Total-Count", "X-Filtered-Count" ]
                               }
                        })

            );

            #endregion

            #region GET      ~/cdrs

            // https://example.com/ocpi/2.2/cpo/cdrs/?date_from=2019-01-28T12:00:00&date_to=2019-01-29T12:00:00&offset=50&limit=100
            CommonAPI.AddOCPIMethod(

                HTTPHostname.Any,
                HTTPMethod.GET,
                URLPathPrefix + "cdrs",
                HTTPContentType.Application.JSON_UTF8,
                OCPIRequestHandler: request => {

                    #region Check access token

                    if (request.LocalAccessInfo.IsNot(Role.EMSP) == true ||
                        request.LocalAccessInfo?.Status != AccessStatus.ALLOWED)
                    {

                        return Task.FromResult(
                            new OCPIResponse.Builder(request) {
                                StatusCode           = 2000,
                                StatusMessage        = "Invalid or blocked access token!",
                                HTTPResponseBuilder  = new HTTPResponse.Builder(request.HTTPRequest) {
                                    HTTPStatusCode             = HTTPStatusCode.Forbidden,
                                    AccessControlAllowMethods  = [ "OPTIONS", "GET" ],
                                    AccessControlAllowHeaders  = [ "Authorization" ]
                                }
                            });

                    }

                    #endregion


                    var filters            = request.GetDateAndPaginationFilters();

                    var allCDRs            = CommonAPI.//GetCDRs(cdr => Request.AccessInfo.Value.Roles.Any(role => role.CountryCode == cdr.CountryCode &&
                                                       //                                                          role.PartyId     == cdr.PartyId)).
                                                       GetCDRs(cdr => CommonAPI.Parties.Any(partyData => partyData.Id.CountryCode == cdr.CountryCode &&
                                                                                                         partyData.Id.Party       == cdr.PartyId)).
                                                       ToArray();

                    var filteredCDRs       = allCDRs.Where(CDR => !filters.From.HasValue || CDR.LastUpdated >  filters.From.Value).
                                                     Where(CDR => !filters.To.  HasValue || CDR.LastUpdated <= filters.To.  Value).
                                                     ToArray();


                    var httpResponseBuilder  = new HTTPResponse.Builder(request.HTTPRequest) {
                                                   HTTPStatusCode             = HTTPStatusCode.OK,
                                                   Server                     = DefaultHTTPServerName,
                                                   Date                       = Timestamp.Now,
                                                   AccessControlAllowMethods  = [ "OPTIONS", "GET" ],
                                                   AccessControlAllowHeaders  = [ "Authorization" ]
                                               }.

                                               // The overall number of CDRs
                                               Set("X-Total-Count",  allCDRs.Length).

                                               // The maximum number of CDRs that the server WILL return within a single request
                                               Set("X-Limit",        allCDRs.Length);


                    #region When the limit query parameter was set & this is not the last pagination page...

                    if (filters.Limit.HasValue &&
                        allCDRs.ULongLength() > ((filters.Offset ?? 0) + (filters.Limit ?? 0)))
                    {

                        // The new query parameters for the "next" page of pagination within the HTTP Link header
                        var queryParameters    = new List<String?>() {
                                                     filters.From. HasValue ? $"from={filters.From.Value}" :                             null,
                                                     filters.To.   HasValue ? $"to={filters.To.Value}" :                                 null,
                                                     filters.Limit.HasValue ? $"offset={(filters.Offset ?? 0) + (filters.Limit ?? 0)}" : null,
                                                     filters.Limit.HasValue ? $"limit={filters.Limit ?? 0}" :                            null
                                                 }.Where(queryParameter => queryParameter is not null).
                                                   AggregateWith("&");

                        if (queryParameters.Length > 0)
                            queryParameters = "?" + queryParameters;

                        // Link to the 'next' page should be provided when this is NOT the last page, e.g.:
                        //   - Link: <https://www.server.com/ocpi/cpo/2.0/cdrs/?offset=150&limit=50>; rel="next"
                        httpResponseBuilder.Set("Link", $"<{(ExternalDNSName.IsNotNullOrEmpty()
                                                                 ? $"https://{ExternalDNSName}"
                                                                 : $"http://127.0.0.1:{HTTPServer.IPPorts.First()}")}{URLPathPrefix}/cdrs{queryParameters}>; rel=\"next\"");

                    }

                    #endregion

                    return Task.FromResult(
                               new OCPIResponse.Builder(request) {
                                   StatusCode           = 1000,
                                   StatusMessage        = "Hello world!",
                                   HTTPResponseBuilder  = httpResponseBuilder,
                                   Data                 = new JArray(
                                                              filteredCDRs.
                                                              OrderBy       (cdr => cdr.Created).
                                                              SkipTakeFilter(filters.Offset,
                                                                             filters.Limit).
                                                              Select        (cdr => cdr.ToJSON(CustomCDRSerializer,
                                                                                               CustomCDRTokenSerializer,
                                                                                               CustomCDRLocationSerializer,
                                                                                               CustomEVSEEnergyMeterSerializer,
                                                                                               CustomTransparencySoftwareSerializer,
                                                                                               CustomTariffSerializer,
                                                                                               CustomDisplayTextSerializer,
                                                                                               CustomPriceSerializer,
                                                                                               CustomTariffElementSerializer,
                                                                                               CustomPriceComponentSerializer,
                                                                                               CustomTariffRestrictionsSerializer,
                                                                                               CustomEnergyMixSerializer,
                                                                                               CustomEnergySourceSerializer,
                                                                                               CustomEnvironmentalImpactSerializer,
                                                                                               CustomChargingPeriodSerializer,
                                                                                               CustomCDRDimensionSerializer,
                                                                                               CustomSignedDataSerializer,
                                                                                               CustomSignedValueSerializer))
                                                          )
                               }
                           );

                });

            #endregion

            #endregion

            #region ~/cdrs/{CDRId}

            #region OPTIONS  ~/cdrs/{CDRId}

            CommonAPI.AddOCPIMethod(

                HTTPHostname.Any,
                HTTPMethod.OPTIONS,
                URLPathPrefix + "cdrs/{CDRId}",
                OCPIRequestHandler: request =>

                    Task.FromResult(
                        new OCPIResponse.Builder(request) {
                               HTTPResponseBuilder = new HTTPResponse.Builder(request.HTTPRequest) {
                                   HTTPStatusCode             = HTTPStatusCode.OK,
                                   Allow                      = [ HTTPMethod.OPTIONS, HTTPMethod.GET ],
                                   AccessControlAllowMethods  = [ "OPTIONS", "GET" ],
                                   AccessControlAllowHeaders  = [ "Authorization" ]
                               }
                        })

            );

            #endregion

            #region GET      ~/cdrs/{CDRId}     // The concrete URL is not specified by OCPI! m(

            CommonAPI.AddOCPIMethod(

                HTTPHostname.Any,
                HTTPMethod.GET,
                URLPathPrefix + "cdrs/{CDRId}",
                HTTPContentType.Application.JSON_UTF8,
                OCPIRequestHandler: request => {

                    #region Check access token

                    if (request.LocalAccessInfo.IsNot(Role.EMSP) == true ||
                        request.LocalAccessInfo?.Status != AccessStatus.ALLOWED)
                    {

                        return Task.FromResult(
                            new OCPIResponse.Builder(request) {
                                StatusCode           = 2000,
                                StatusMessage        = "Invalid or blocked access token!",
                                HTTPResponseBuilder  = new HTTPResponse.Builder(request.HTTPRequest) {
                                    HTTPStatusCode             = HTTPStatusCode.Forbidden,
                                    AccessControlAllowMethods  = [ "OPTIONS", "GET" ],
                                    AccessControlAllowHeaders  = [ "Authorization" ]
                                }
                            });

                    }

                    #endregion

                    #region Check CDR

                    if (!request.ParseCDR(CommonAPI,
                                          //Request.AccessInfo.Value.Roles.Select(role => new Tuple<CountryCode, Party_Id>(role.CountryCode, role.PartyId)),
                                          CommonAPI.Parties.Select(partyData => new Tuple<CountryCode, Party_Id>(partyData.Id.CountryCode, partyData.Id.Party)),
                                          out var cdrId,
                                          out var cdr,
                                          out var ocpiResponseBuilder) ||
                         cdr is null)
                    {
                        return Task.FromResult(ocpiResponseBuilder!);
                    }

                    #endregion


                    return Task.FromResult(
                        new OCPIResponse.Builder(request) {
                               StatusCode           = 1000,
                               StatusMessage        = "Hello world!",
                               Data                 = cdr.ToJSON(CustomCDRSerializer,
                                                                 CustomCDRTokenSerializer,
                                                                 CustomCDRLocationSerializer,
                                                                 CustomEVSEEnergyMeterSerializer,
                                                                 CustomTransparencySoftwareSerializer,
                                                                 CustomTariffSerializer,
                                                                 CustomDisplayTextSerializer,
                                                                 CustomPriceSerializer,
                                                                 CustomTariffElementSerializer,
                                                                 CustomPriceComponentSerializer,
                                                                 CustomTariffRestrictionsSerializer,
                                                                 CustomEnergyMixSerializer,
                                                                 CustomEnergySourceSerializer,
                                                                 CustomEnvironmentalImpactSerializer,
                                                                 CustomChargingPeriodSerializer,
                                                                 CustomCDRDimensionSerializer,
                                                                 CustomSignedDataSerializer,
                                                                 CustomSignedValueSerializer),
                               HTTPResponseBuilder  = new HTTPResponse.Builder(request.HTTPRequest) {
                                   HTTPStatusCode             = HTTPStatusCode.OK,
                                   AccessControlAllowMethods  = [ "OPTIONS", "GET" ],
                                   AccessControlAllowHeaders  = [ "Authorization" ],
                                   LastModified               = cdr.LastUpdated,
                                   ETag                       = cdr.ETag
                               }
                        });

                });

            #endregion

            #endregion


            #region ~/tokens/{country_code}/{party_id}       [NonStandard]

            #region OPTIONS  ~/tokens/{country_code}/{party_id}      [NonStandard]

            CommonAPI.AddOCPIMethod(

                HTTPHostname.Any,
                HTTPMethod.OPTIONS,
                URLPathPrefix + "tokens/{country_code}/{party_id}",
                OCPIRequestHandler: request =>

                    Task.FromResult(
                        new OCPIResponse.Builder(request) {
                               HTTPResponseBuilder = new HTTPResponse.Builder(request.HTTPRequest) {
                                   HTTPStatusCode              = HTTPStatusCode.OK,
                                   Allow                       = [ HTTPMethod.OPTIONS, HTTPMethod.GET, HTTPMethod.DELETE ],
                                   AccessControlAllowMethods   = [ "OPTIONS", "GET", "DELETE" ],
                                   AccessControlAllowHeaders   = [ "Authorization" ],
                                   AccessControlExposeHeaders  = [ "X-Request-ID", "X-Correlation-ID", "Link", "X-Total-Count", "X-Filtered-Count" ]
                               }
                        })

            );

            #endregion

            #region GET      ~/tokens/{country_code}/{party_id}      [NonStandard]

            CommonAPI.AddOCPIMethod(

                HTTPHostname.Any,
                HTTPMethod.GET,
                URLPathPrefix + "tokens/{country_code}/{party_id}",
                HTTPContentType.Application.JSON_UTF8,
                OCPIRequestHandler: request => {

                    #region Check access token

                    if (request.LocalAccessInfo.IsNot(Role.EMSP) == true ||
                        request.LocalAccessInfo?.Status != AccessStatus.ALLOWED)
                    {

                        return Task.FromResult(
                            new OCPIResponse.Builder(request) {
                                StatusCode           = 2000,
                                StatusMessage        = "Invalid or blocked access token!",
                                HTTPResponseBuilder  = new HTTPResponse.Builder(request.HTTPRequest) {
                                    HTTPStatusCode             = HTTPStatusCode.Forbidden,
                                    AccessControlAllowMethods  = [ "OPTIONS", "GET" ],
                                    AccessControlAllowHeaders  = [ "Authorization" ]
                                }
                            });

                    }

                    #endregion

                    #region Check party identification

                    if (!request.ParsePartyId(CommonAPI,
                                              out var partyId,
                                              out var ocpiResponseBuilder))
                    {
                        return Task.FromResult(ocpiResponseBuilder);
                    }

                    #endregion


                    var filters         = request.GetDateAndPaginationFilters();

                    var allTokens       = CommonAPI.GetTokenStatus(partyId.Value).ToArray();

                    var filteredTokens  = allTokens.Select(tokenStatus => tokenStatus.Token).
                                                    Where (token       => !filters.From.HasValue || token.LastUpdated >  filters.From.Value).
                                                    Where (token       => !filters.To.  HasValue || token.LastUpdated <= filters.To.  Value).
                                                    ToArray();


                    var httpResponseBuilder  = new HTTPResponse.Builder(request.HTTPRequest) {
                                                   HTTPStatusCode             = HTTPStatusCode.OK,
                                                   Server                     = DefaultHTTPServerName,
                                                   Date                       = Timestamp.Now,
                                                   AccessControlAllowMethods  = [ "OPTIONS", "GET" ],
                                                   AccessControlAllowHeaders  = [ "Authorization" ]
                                               }.

                                               // The overall number of tokens
                                               Set("X-Total-Count",  allTokens.Length).

                                               // The maximum number of tokens that the server WILL return within a single request
                                               Set("X-Limit",        allTokens.Length);


                    #region When the limit query parameter was set & this is not the last pagination page...

                    if (filters.Limit.HasValue &&
                        allTokens.ULongLength() > ((filters.Offset ?? 0) + (filters.Limit ?? 0)))
                    {

                        // The new query parameters for the "next" page of pagination within the HTTP Link header
                        var queryParameters    = new List<String?>() {
                                                     filters.From. HasValue ? $"from={filters.From.Value}" :                             null,
                                                     filters.To.   HasValue ? $"to={filters.To.Value}" :                                 null,
                                                     filters.Limit.HasValue ? $"offset={(filters.Offset ?? 0) + (filters.Limit ?? 0)}" : null,
                                                     filters.Limit.HasValue ? $"limit={filters.Limit ?? 0}" :                            null
                                                 }.Where(queryParameter => queryParameter is not null).
                                                   AggregateWith("&");

                        if (queryParameters.Length > 0)
                            queryParameters = "?" + queryParameters;

                        // Link to the 'next' page should be provided when this is NOT the last page, e.g.:
                        //   - Link: <https://www.server.com/ocpi/cpo/2.0/cdrs/?offset=150&limit=50>; rel="next"
                        httpResponseBuilder.Set("Link", $"<{(ExternalDNSName.IsNotNullOrEmpty()
                                                                 ? $"https://{ExternalDNSName}"
                                                                 : $"http://127.0.0.1:{HTTPServer.IPPorts.First()}")}{URLPathPrefix}/tokens/{partyId.Value.CountryCode}/{partyId.Value.Party}{queryParameters}>; rel=\"next\"");

                    }

                    #endregion

                    return Task.FromResult(
                               new OCPIResponse.Builder(request) {
                                   StatusCode           = 1000,
                                   StatusMessage        = "Hello world!",
                                   HTTPResponseBuilder  = httpResponseBuilder,
                                   Data                 = new JArray(
                                                              filteredTokens.
                                                                  OrderBy       (token => token.Created).
                                                                  SkipTakeFilter(filters.Offset,
                                                                                 filters.Limit).
                                                                  Select        (token => token.ToJSON(CustomTokenSerializer,
                                                                                                       CustomEnergyContractSerializer))
                                                          )
                               }
                           );

                });

            #endregion

            #region DELETE   ~/tokens/{country_code}/{party_id}      [NonStandard]

            CommonAPI.AddOCPIMethod(

                HTTPHostname.Any,
                HTTPMethod.DELETE,
                URLPathPrefix + "tokens/{country_code}/{party_id}",
                HTTPContentType.Application.JSON_UTF8,
                OCPIRequestHandler: async request => {

                    #region Check access token

                    if (request.LocalAccessInfo.IsNot(Role.EMSP) == true ||
                        request.LocalAccessInfo?.Status != AccessStatus.ALLOWED)
                    {

                        return new OCPIResponse.Builder(request) {
                                   StatusCode           = 2000,
                                   StatusMessage        = "Invalid or blocked access token!",
                                   HTTPResponseBuilder  = new HTTPResponse.Builder(request.HTTPRequest) {
                                       HTTPStatusCode             = HTTPStatusCode.Forbidden,
                                       AccessControlAllowMethods  = [ "OPTIONS", "GET" ],
                                       AccessControlAllowHeaders  = [ "Authorization" ]
                                   }
                               };

                    }

                    #endregion

                    #region Check party identification

                    if (!request.ParsePartyId(CommonAPI,
                                              out var partyId,
                                              out var ocpiResponseBuilder))
                    {
                        return ocpiResponseBuilder;
                    }

                    #endregion


                    await CommonAPI.RemoveAllTokens(partyId.Value);


                    return new OCPIResponse.Builder(request) {
                               StatusCode           = 1000,
                               StatusMessage        = "Hello world!",
                               HTTPResponseBuilder  = new HTTPResponse.Builder(request.HTTPRequest) {
                                   HTTPStatusCode             = HTTPStatusCode.OK,
                                   AccessControlAllowMethods  = [ "OPTIONS", "GET", "DELETE" ],
                                   AccessControlAllowHeaders  = [ "Authorization" ]
                               }
                           };

                });

            #endregion

            #endregion

            #region ~/tokens/{country_code}/{party_id}/{tokenId}

            #region OPTIONS  ~/tokens/{country_code}/{party_id}/{tokenId}      [NonStandard]

            CommonAPI.AddOCPIMethod(

                HTTPHostname.Any,
                HTTPMethod.OPTIONS,
                URLPathPrefix + "tokens/{country_code}/{party_id}/{tokenId}",
                OCPIRequestHandler: request =>

                    Task.FromResult(
                        new OCPIResponse.Builder(request) {
                               HTTPResponseBuilder = new HTTPResponse.Builder(request.HTTPRequest) {
                                   HTTPStatusCode             = HTTPStatusCode.OK,
                                   Allow                      = [ HTTPMethod.OPTIONS, HTTPMethod.GET, HTTPMethod.PUT, HTTPMethod.PATCH, HTTPMethod.DELETE ],
                                   AccessControlAllowMethods  = [ "OPTIONS", "GET", "PUT", "PATCH", "DELETE"],
                                   AccessControlAllowHeaders  = [ "Authorization" ],
                                   AcceptPatch                = [ HTTPContentType.Application.JSONMergePatch_UTF8 ]
                               }
                        })

            );

            #endregion

            #region GET      ~/tokens/{country_code}/{party_id}/{tokenId}?type={type}

            CommonAPI.AddOCPIMethod(

                HTTPHostname.Any,
                HTTPMethod.GET,
                URLPathPrefix + "tokens/{country_code}/{party_id}/{tokenId}",
                HTTPContentType.Application.JSON_UTF8,
                OCPIRequestLogger:   GetTokenRequest,
                OCPIResponseLogger:  GetTokenResponse,
                OCPIRequestHandler:  request => {

                    #region Check access token

                    if (request.LocalAccessInfo is null ||
                        request.LocalAccessInfo.IsNot(Role.EMSP) == true ||
                        request.LocalAccessInfo.Status != AccessStatus.ALLOWED)
                    {

                        return Task.FromResult(
                            new OCPIResponse.Builder(request) {
                                StatusCode           = 2000,
                                StatusMessage        = "Invalid or blocked access token!",
                                HTTPResponseBuilder  = new HTTPResponse.Builder(request.HTTPRequest) {
                                    HTTPStatusCode             = HTTPStatusCode.Forbidden,
                                    AccessControlAllowMethods  = [ "OPTIONS", "GET" ],
                                    AccessControlAllowHeaders  = [ "Authorization" ]
                                }
                            });

                    }

                    #endregion

                    #region Check token

                    if (!request.ParseMandatoryToken(CommonAPI,
                                                     request.LocalAccessInfo.Roles.Select(role => new Tuple<CountryCode, Party_Id>(role.CountryCode, role.PartyId)),
                                                     out var countryCode,
                                                     out var partyId,
                                                     out var tokenId,
                                                     out var tokenStatus,
                                                     out var ocpiResponseBuilder))
                    {
                        return Task.FromResult(ocpiResponseBuilder);
                    }

                    #endregion


                    //ToDo: What exactly to do with this information?
                    var tokenType = request.QueryString.TryParseEnum<TokenType>("type") ?? TokenType.RFID;


                    return Task.FromResult(
                        new OCPIResponse.Builder(request) {
                               StatusCode           = 1000,
                               StatusMessage        = "Hello world!",
                               Data                 = tokenStatus.Token.ToJSON(CustomTokenSerializer,
                                                                               CustomEnergyContractSerializer),
                            HTTPResponseBuilder  = new HTTPResponse.Builder(request.HTTPRequest) {
                                   HTTPStatusCode             = HTTPStatusCode.OK,
                                   AccessControlAllowMethods  = [ "OPTIONS", "GET", "PUT", "PATCH", "DELETE" ],
                                   AccessControlAllowHeaders  = [ "Authorization" ],
                                   LastModified               = tokenStatus.Token.LastUpdated,
                                   ETag                       = tokenStatus.Token.ETag
                               }
                        });

                });

            #endregion

            #region PUT      ~/tokens/{country_code}/{party_id}/{tokenId}?type={type}

            CommonAPI.AddOCPIMethod(

                HTTPHostname.Any,
                HTTPMethod.PUT,
                URLPathPrefix + "tokens/{country_code}/{party_id}/{tokenId}",
                HTTPContentType.Application.JSON_UTF8,
                OCPIRequestLogger:   PutTokenRequest,
                OCPIResponseLogger:  PutTokenResponse,
                OCPIRequestHandler:  async request => {

                    #region Check access token

                    if (request.LocalAccessInfo is null ||
                        request.LocalAccessInfo.IsNot(Role.EMSP) == true ||
                        request.LocalAccessInfo.Status != AccessStatus.ALLOWED)
                    {

                        return new OCPIResponse.Builder(request) {
                                   StatusCode           = 2000,
                                   StatusMessage        = "Invalid or blocked access token!",
                                   HTTPResponseBuilder  = new HTTPResponse.Builder(request.HTTPRequest) {
                                       HTTPStatusCode             = HTTPStatusCode.Forbidden,
                                       AccessControlAllowMethods  = [ "OPTIONS", "GET" ],
                                       AccessControlAllowHeaders  = [ "Authorization" ]
                                   }
                               };

                    }

                    #endregion

                    #region Check token

                    if (!request.ParseTokenId(CommonAPI,
                                              out var countryCode,
                                              out var partyId,
                                              out var tokenId,
                                              out var ocpiResponseBuilder))
                    {
                        return ocpiResponseBuilder!;
                    }

                    #endregion

                    #region Parse new or updated token JSON

                    if (!request.TryParseJObjectRequestBody(out var tokenJSON, out ocpiResponseBuilder))
                        return ocpiResponseBuilder;

                    if (!Token.TryParse(tokenJSON,
                                        out var newOrUpdatedToken,
                                        out var errorResponse,
                                        countryCode,
                                        partyId,
                                        tokenId) ||
                         newOrUpdatedToken is null)
                    {

                        return new OCPIResponse.Builder(request) {
                               StatusCode           = 2001,
                               StatusMessage        = "Could not parse the given token JSON: " + errorResponse,
                               HTTPResponseBuilder  = new HTTPResponse.Builder(request.HTTPRequest) {
                                   HTTPStatusCode             = HTTPStatusCode.BadRequest,
                                   AccessControlAllowMethods  = [ "OPTIONS", "GET", "PUT", "PATCH", "DELETE" ],
                                   AccessControlAllowHeaders  = [ "Authorization" ]
                               }
                           };

                    }

                    #endregion


                    //ToDo: What exactly to do with this information?
<<<<<<< HEAD
                    var TokenType          = Request.QueryString.TryParseEnum<TokenType>("type") ?? OCPI.TokenType.RFID;
=======
                    var TokenType          = request.QueryString.TryParseEnum<TokenType>("type") ?? OCPIv2_2_1.TokenType.RFID;
>>>>>>> 3b3b6f22

                    var addOrUpdateResult  = await CommonAPI.AddOrUpdateToken(
                                                       newOrUpdatedToken,
                                                       AllowDowngrades: AllowDowngrades ?? request.QueryString.GetBoolean("forceDowngrade")
                                                   );


                    if (addOrUpdateResult.IsSuccessAndDataNotNull(out var data))
                    {

                        return new OCPIResponse.Builder(request) {
                                   StatusCode           = 1000,
                                   StatusMessage        = "Hello world!",
                                   Data                 = data.Token.ToJSON(CustomTokenSerializer,
                                                                            CustomEnergyContractSerializer),
                            HTTPResponseBuilder  = new HTTPResponse.Builder(request.HTTPRequest) {
                                       HTTPStatusCode             = addOrUpdateResult.WasCreated == true
                                                                        ? HTTPStatusCode.Created
                                                                        : HTTPStatusCode.OK,
                                       AccessControlAllowMethods  = [ "OPTIONS", "GET", "PUT", "PATCH", "DELETE" ],
                                       AccessControlAllowHeaders  = [ "Authorization" ],
                                       LastModified               = data.Token.LastUpdated,
                                       ETag                       = data.Token.ETag
                            }
                               };

                    }

                    return new OCPIResponse.Builder(request) {
                               StatusCode           = 2000,
                               StatusMessage        = addOrUpdateResult.ErrorResponse,
                               Data                 = newOrUpdatedToken.ToJSON(CustomTokenSerializer,
                                                                               CustomEnergyContractSerializer),
                        HTTPResponseBuilder  = new HTTPResponse.Builder(request.HTTPRequest) {
                                   HTTPStatusCode             = HTTPStatusCode.BadRequest,
                                   AccessControlAllowMethods  = [ "OPTIONS", "GET", "PUT", "PATCH", "DELETE" ],
                                   AccessControlAllowHeaders  = [ "Authorization" ],
                                   LastModified               = newOrUpdatedToken.LastUpdated,
                                   ETag                       = newOrUpdatedToken.ETag
                               }
                           };

                });

            #endregion

            #region PATCH    ~/tokens/{country_code}/{party_id}/{tokenId}?type={type}

            CommonAPI.AddOCPIMethod(

                HTTPHostname.Any,
                HTTPMethod.PATCH,
                URLPathPrefix + "tokens/{country_code}/{party_id}/{tokenId}",
                HTTPContentType.Application.JSON_UTF8,
                OCPIRequestLogger:   PatchTokenRequest,
                OCPIResponseLogger:  PatchTokenResponse,
                OCPIRequestHandler:  async request => {

                    #region Check access token

                    if (request.LocalAccessInfo is null ||
                        request.LocalAccessInfo.IsNot(Role.EMSP) == true ||
                        request.LocalAccessInfo.Status != AccessStatus.ALLOWED)
                    {

                        return new OCPIResponse.Builder(request) {
                                   StatusCode           = 2000,
                                   StatusMessage        = "Invalid or blocked access token!",
                                   HTTPResponseBuilder  = new HTTPResponse.Builder(request.HTTPRequest) {
                                       HTTPStatusCode             = HTTPStatusCode.Forbidden,
                                       AccessControlAllowMethods  = [ "OPTIONS", "GET" ],
                                       AccessControlAllowHeaders  = [ "Authorization" ]
                                   }
                               };

                    }

                    #endregion

                    #region Check token

                    if (!request.ParseMandatoryToken(CommonAPI,
                                                     request.LocalAccessInfo.Roles.Select(role => new Tuple<CountryCode, Party_Id>(role.CountryCode, role.PartyId)),
                                                     out var countryCode,
                                                     out var partyId,
                                                     out var tokenId,
                                                     out var existingTokenStatus,
                                                     out var ocpiResponseBuilder))
                    {
                        return ocpiResponseBuilder;
                    }

                    #endregion

                    #region Parse token JSON patch

                    if (!request.TryParseJObjectRequestBody(out var tokenPatch, out ocpiResponseBuilder))
                        return ocpiResponseBuilder;

                    #endregion


                    //ToDo: What exactly to do with this information?
                    var tokenType     = request.QueryString.TryParseEnum<TokenType>("type") ?? TokenType.RFID;


                    //ToDo: Validation-Checks for PATCHes (E-Tag, Timestamp, ...)
                    var patchedToken  = await CommonAPI.TryPatchToken(
                                                  Party_Idv3.From(
                                                      existingTokenStatus.Token.CountryCode,
                                                      existingTokenStatus.Token.PartyId
                                                  ),
                                                  existingTokenStatus.Token.Id,
                                                  tokenPatch,
                                                  AllowDowngrades ?? request.QueryString.GetBoolean("forceDowngrade")
                                              );


                    if (patchedToken.IsSuccessAndDataNotNull(out var data))
                        return new OCPIResponse.Builder(request) {
                                       StatusCode           = 1000,
                                       StatusMessage        = "Hello world!",
                                       Data                 = data.ToJSON(CustomTokenSerializer,
                                                                          CustomEnergyContractSerializer),
                            HTTPResponseBuilder  = new HTTPResponse.Builder(request.HTTPRequest) {
                                           HTTPStatusCode             = HTTPStatusCode.OK,
                                           AccessControlAllowMethods  = [ "OPTIONS", "GET", "PUT", "PATCH", "DELETE" ],
                                           AccessControlAllowHeaders  = [ "Authorization" ],
                                           LastModified               = data.LastUpdated,
                                           ETag                       = data.ETag
                                       }
                                   };

                    return new OCPIResponse.Builder(request) {
                                   StatusCode           = 2000,
                                   StatusMessage        = patchedToken.ErrorResponse,
                                   HTTPResponseBuilder  = new HTTPResponse.Builder(request.HTTPRequest) {
                                       HTTPStatusCode             = HTTPStatusCode.OK,
                                       AccessControlAllowMethods  = [ "OPTIONS", "GET", "PUT", "PATCH", "DELETE" ],
                                       AccessControlAllowHeaders  = [ "Authorization" ]
                                   }
                               };

                });

            #endregion

            #region DELETE   ~/tokens/{country_code}/{party_id}/{tokenId}      [NonStandard]

            CommonAPI.AddOCPIMethod(

                HTTPHostname.Any,
                HTTPMethod.DELETE,
                URLPathPrefix + "tokens/{country_code}/{party_id}/{tokenId}",
                HTTPContentType.Application.JSON_UTF8,
                OCPIRequestLogger:   DeleteTokenRequest,
                OCPIResponseLogger:  DeleteTokenResponse,
                OCPIRequestHandler:  async request => {

                    #region Check access token

                    if (request.LocalAccessInfo.IsNot(Role.EMSP) == true ||
                        request.LocalAccessInfo?.Status != AccessStatus.ALLOWED)
                    {

                        return new OCPIResponse.Builder(request) {
                                   StatusCode           = 2000,
                                   StatusMessage        = "Invalid or blocked access token!",
                                   HTTPResponseBuilder  = new HTTPResponse.Builder(request.HTTPRequest) {
                                       HTTPStatusCode             = HTTPStatusCode.Forbidden,
                                       AccessControlAllowMethods  = [ "OPTIONS", "GET" ],
                                       AccessControlAllowHeaders  = [ "Authorization" ]
                                   }
                               };

                    }

                    #endregion

                    #region Check token (status)

                    if (!request.ParseMandatoryToken(CommonAPI,
                                                     request.LocalAccessInfo.Roles.Select(role => new Tuple<CountryCode, Party_Id>(role.CountryCode, role.PartyId)),
                                                     out var countryCode,
                                                     out var partyId,
                                                     out var tokenId,
                                                     out var existingTokenStatus,
                                                     out var ocpiResponseBuilder))
                    {
                        return ocpiResponseBuilder;
                    }

                    #endregion


                    //ToDo: What exactly to do with this information?
                    var tokenType = request.QueryString.TryParseEnum<TokenType>("type") ?? TokenType.RFID;

                    var result = await CommonAPI.RemoveToken(existingTokenStatus.Token);

                    if (result.IsSuccessAndDataNotNull(out var data))
                        return new OCPIResponse.Builder(request) {
                                   StatusCode           = 1000,
                                   StatusMessage        = "Hello world!",
                                   Data                 = data.ToJSON(CustomTokenSerializer,
                                                                      CustomEnergyContractSerializer),
                            HTTPResponseBuilder  = new HTTPResponse.Builder(request.HTTPRequest) {
                                       HTTPStatusCode             = HTTPStatusCode.OK,
                                       AccessControlAllowMethods  = [ "OPTIONS", "GET", "PUT", "PATCH", "DELETE" ],
                                       AccessControlAllowHeaders  = [ "Authorization" ]
                                       //LastModified               = Timestamp.Now.ToIso8601()
                                   }
                               };

                    else
                        return new OCPIResponse.Builder(request) {
                                   StatusCode           = 2000,
                                   StatusMessage        = "Hello world!",
                                   Data                 = existingTokenStatus.Token.ToJSON(CustomTokenSerializer,
                                                                                           CustomEnergyContractSerializer),
                                   HTTPResponseBuilder  = new HTTPResponse.Builder(request.HTTPRequest) {
                                       HTTPStatusCode             = HTTPStatusCode.OK,
                                       AccessControlAllowMethods  = [ "OPTIONS", "GET", "PUT", "PATCH", "DELETE" ],
                                       AccessControlAllowHeaders  = [ "Authorization" ]
                                       //LastModified               = Timestamp.Now.ToIso8601()
                                   }
                               };

                });

            #endregion

            #endregion



            // Commands

            #region ~/commands/RESERVE_NOW

            #region OPTIONS  ~/commands/RESERVE_NOW

            CommonAPI.AddOCPIMethod(

                HTTPHostname.Any,
                HTTPMethod.OPTIONS,
                URLPathPrefix + "commands/RESERVE_NOW",
                HTTPContentType.Application.JSON_UTF8,
                OCPIRequestHandler: request =>

                    Task.FromResult(
                        new OCPIResponse.Builder(request) {
                               HTTPResponseBuilder = new HTTPResponse.Builder(request.HTTPRequest) {
                                   HTTPStatusCode             = HTTPStatusCode.OK,
                                   Allow                      = [ HTTPMethod.OPTIONS, HTTPMethod.POST],
                                   AccessControlAllowMethods  = [ "OPTIONS", "POST"],
                                   AccessControlAllowHeaders  = [ "Authorization" ]
                               }
                        })

            );

            #endregion

            #region POST     ~/commands/RESERVE_NOW

            CommonAPI.AddOCPIMethod(

                HTTPHostname.Any,
                HTTPMethod.POST,
                URLPathPrefix + "commands/RESERVE_NOW",
                HTTPContentType.Application.JSON_UTF8,
                OCPIRequestLogger:   ReserveNowRequest,
                OCPIResponseLogger:  ReserveNowResponse,
                OCPIRequestHandler:  async request => {

                    #region Check access token

                    if (request.RemoteParty is null ||
                        request.LocalAccessInfo?.Status != AccessStatus.ALLOWED)
                    {

                        return new OCPIResponse.Builder(request) {
                                   StatusCode           = 2000,
                                   StatusMessage        = "Invalid or blocked access token!",
                                   HTTPResponseBuilder  = new HTTPResponse.Builder(request.HTTPRequest) {
                                       HTTPStatusCode             = HTTPStatusCode.Forbidden,
                                       AccessControlAllowMethods  = [ "OPTIONS", "GET" ],
                                       AccessControlAllowHeaders  = [ "Authorization" ]
                                   }
                               };

                    }

                    #endregion

                    #region Parse ReserveNow command JSON

                    if (!request.TryParseJObjectRequestBody(out var reserveNowJSON, out var ocpiResponse))
                        return ocpiResponse;

                    if (!ReserveNowCommand.TryParse(reserveNowJSON,
                                                    out var reserveNowCommand,
                                                    out var errorResponse) ||
                         reserveNowCommand is null)
                    {

                        return new OCPIResponse.Builder(request) {
                                   StatusCode           = 2001,
                                   StatusMessage        = "Could not parse the given 'RESERVE_NOW' command JSON: " + errorResponse,
                                   HTTPResponseBuilder  = new HTTPResponse.Builder(request.HTTPRequest) {
                                       HTTPStatusCode             = HTTPStatusCode.BadRequest,
                                       AccessControlAllowMethods  = [ "OPTIONS", "POST" ],
                                       AccessControlAllowHeaders  = [ "Authorization" ]
                                   }
                               };

                    }

                    #endregion


                    CommandResponse? commandResponse = null;

                    if (OnReserveNowCommand is not null)
                        commandResponse = await OnReserveNowCommand.Invoke(EMSP_Id.From(request.RemoteParty.Id),
                                                                           reserveNowCommand);

                    commandResponse ??= new CommandResponse(
                                            reserveNowCommand,
                                            CommandResponseTypes.NOT_SUPPORTED,
                                            Timeout: TimeSpan.FromSeconds(15),
                                            Message: [ new DisplayText(Languages.en, "Not supported!") ]
                                        );


                    return new OCPIResponse.Builder(request) {
                               StatusCode           = 1000,
                               StatusMessage        = "Hello world!",
                               Data                 = commandResponse.ToJSON(),
                               HTTPResponseBuilder  = new HTTPResponse.Builder(request.HTTPRequest) {
                                   HTTPStatusCode             = HTTPStatusCode.OK,
                                   AccessControlAllowMethods  = [ "OPTIONS", "POST" ],
                                   AccessControlAllowHeaders  = [ "Authorization" ]
                               }
                           };

                });

            #endregion

            #endregion

            #region ~/commands/CANCEL_RESERVATION

            #region OPTIONS  ~/commands/CANCEL_RESERVATION

            CommonAPI.AddOCPIMethod(

                HTTPHostname.Any,
                HTTPMethod.OPTIONS,
                URLPathPrefix + "commands/CANCEL_RESERVATION",
                HTTPContentType.Application.JSON_UTF8,
                OCPIRequestHandler: request =>

                    Task.FromResult(
                        new OCPIResponse.Builder(request) {
                               HTTPResponseBuilder = new HTTPResponse.Builder(request.HTTPRequest) {
                                   HTTPStatusCode             = HTTPStatusCode.OK,
                                   Allow                      = [ HTTPMethod.OPTIONS, HTTPMethod.POST],
                                   AccessControlAllowMethods  = [ "OPTIONS", "POST"],
                                   AccessControlAllowHeaders  = [ "Authorization" ]
                               }
                        })

            );

            #endregion

            #region POST     ~/commands/CANCEL_RESERVATION

            CommonAPI.AddOCPIMethod(

                HTTPHostname.Any,
                HTTPMethod.POST,
                URLPathPrefix + "commands/CANCEL_RESERVATION",
                HTTPContentType.Application.JSON_UTF8,
                OCPIRequestLogger:   CancelReservationRequest,
                OCPIResponseLogger:  CancelReservationResponse,
                OCPIRequestHandler:  async request => {

                    #region Check access token

                    if (request.RemoteParty is null ||
                        request.LocalAccessInfo?.Status != AccessStatus.ALLOWED)
                    {

                        return new OCPIResponse.Builder(request) {
                                   StatusCode           = 2000,
                                   StatusMessage        = "Invalid or blocked access token!",
                                   HTTPResponseBuilder  = new HTTPResponse.Builder(request.HTTPRequest) {
                                       HTTPStatusCode             = HTTPStatusCode.Forbidden,
                                       AccessControlAllowMethods  = [ "OPTIONS", "GET" ],
                                       AccessControlAllowHeaders  = [ "Authorization" ]
                                   }
                               };

                    }

                    #endregion

                    #region Parse CancelReservation command JSON

                    if (!request.TryParseJObjectRequestBody(out var cancelReservationJSON, out var ocpiResponse))
                        return ocpiResponse;

                    if (!CancelReservationCommand.TryParse(cancelReservationJSON,
                                                           out var cancelReservationCommand,
                                                           out var errorResponse) ||
                         cancelReservationCommand is null)
                    {

                        return new OCPIResponse.Builder(request) {
                                   StatusCode           = 2001,
                                   StatusMessage        = "Could not parse the given 'CANCEL_RESERVATION' command JSON: " + errorResponse,
                                   HTTPResponseBuilder  = new HTTPResponse.Builder(request.HTTPRequest) {
                                       HTTPStatusCode             = HTTPStatusCode.BadRequest,
                                       AccessControlAllowMethods  = [ "OPTIONS", "POST" ],
                                       AccessControlAllowHeaders  = [ "Authorization" ]
                                   }
                               };

                    }

                    #endregion


                    CommandResponse? commandResponse = null;

                    if (OnCancelReservationCommand is not null)
                        commandResponse = await OnCancelReservationCommand.Invoke(EMSP_Id.From(request.RemoteParty.Id),
                                                                                  cancelReservationCommand);

                    commandResponse ??= new CommandResponse(
                                            cancelReservationCommand,
                                            CommandResponseTypes.NOT_SUPPORTED,
                                            Timeout: TimeSpan.FromSeconds(15),
                                            Message: [ new DisplayText(Languages.en, "Not supported!") ]
                                        );


                    return new OCPIResponse.Builder(request) {
                               StatusCode           = 1000,
                               StatusMessage        = "Hello world!",
                               Data                 = commandResponse.ToJSON(),
                               HTTPResponseBuilder  = new HTTPResponse.Builder(request.HTTPRequest) {
                                   HTTPStatusCode             = HTTPStatusCode.OK,
                                   AccessControlAllowMethods  = [ "OPTIONS", "POST" ],
                                   AccessControlAllowHeaders  = [ "Authorization" ]
                               }
                           };

                });

            #endregion

            #endregion

            #region ~/commands/START_SESSION

            #region OPTIONS  ~/commands/START_SESSION

            CommonAPI.AddOCPIMethod(

                HTTPHostname.Any,
                HTTPMethod.OPTIONS,
                URLPathPrefix + "commands/START_SESSION",
                HTTPContentType.Application.JSON_UTF8,
                OCPIRequestHandler: request =>

                    Task.FromResult(
                        new OCPIResponse.Builder(request) {
                               HTTPResponseBuilder = new HTTPResponse.Builder(request.HTTPRequest) {
                                   HTTPStatusCode             = HTTPStatusCode.OK,
                                   Allow                      = [ HTTPMethod.OPTIONS, HTTPMethod.POST],
                                   AccessControlAllowMethods  = [ "OPTIONS", "POST"],
                                   AccessControlAllowHeaders  = [ "Authorization" ]
                               }
                        })

            );

            #endregion

            #region POST     ~/commands/START_SESSION

            CommonAPI.AddOCPIMethod(

                HTTPHostname.Any,
                HTTPMethod.POST,
                URLPathPrefix + "commands/START_SESSION",
                HTTPContentType.Application.JSON_UTF8,
                OCPIRequestLogger:   StartSessionRequest,
                OCPIResponseLogger:  StartSessionResponse,
                OCPIRequestHandler:  async request => {

                    #region Check access token

                    if (request.RemoteParty is null ||
                        request.LocalAccessInfo?.Status != AccessStatus.ALLOWED)
                    {

                        return new OCPIResponse.Builder(request) {
                                   StatusCode           = 2000,
                                   StatusMessage        = "Invalid or blocked access token!",
                                   HTTPResponseBuilder  = new HTTPResponse.Builder(request.HTTPRequest) {
                                       HTTPStatusCode             = HTTPStatusCode.Forbidden,
                                       AccessControlAllowMethods  = [ "OPTIONS", "GET" ],
                                       AccessControlAllowHeaders  = [ "Authorization" ]
                                   }
                               };

                    }

                    #endregion

                    #region Parse StartSession command JSON

                    if (!request.TryParseJObjectRequestBody(out var startSessionJSON, out var ocpiResponse))
                        return ocpiResponse;

                    if (!StartSessionCommand.TryParse(startSessionJSON,
                                                      out var startSessionCommand,
                                                      out var errorResponse) ||
                         startSessionCommand is null)
                    {

                        return new OCPIResponse.Builder(request) {
                                   StatusCode           = 2001,
                                   StatusMessage        = "Could not parse the given 'START_SESSION' command JSON: " + errorResponse,
                                   HTTPResponseBuilder  = new HTTPResponse.Builder(request.HTTPRequest) {
                                       HTTPStatusCode             = HTTPStatusCode.BadRequest,
                                       AccessControlAllowMethods  = [ "OPTIONS", "POST" ],
                                       AccessControlAllowHeaders  = [ "Authorization" ]
                                   }
                               };

                    }

                    #endregion


                    CommandResponse? commandResponse = null;

                    if (OnStartSessionCommand is not null)
                        commandResponse = await OnStartSessionCommand.Invoke(EMSP_Id.From(request.RemoteParty.Id),
                                                                             startSessionCommand);

                    commandResponse ??= new CommandResponse(
                                            startSessionCommand,
                                            CommandResponseTypes.NOT_SUPPORTED,
                                            Timeout: TimeSpan.FromSeconds(15),
                                            Message: [ new DisplayText(Languages.en, "Not supported!") ]
                                        );


                    return new OCPIResponse.Builder(request) {
                               StatusCode           = 1000,
                               StatusMessage        = "Hello world!",
                               Data                 = commandResponse.ToJSON(),
                               HTTPResponseBuilder  = new HTTPResponse.Builder(request.HTTPRequest) {
                                   HTTPStatusCode             = HTTPStatusCode.OK,
                                   AccessControlAllowMethods  = [ "OPTIONS", "POST" ],
                                   AccessControlAllowHeaders  = [ "Authorization" ]
                               }
                           };

                });

            #endregion

            #endregion

            #region ~/commands/STOP_SESSION

            #region OPTIONS  ~/commands/STOP_SESSION

            CommonAPI.AddOCPIMethod(

                HTTPHostname.Any,
                HTTPMethod.OPTIONS,
                URLPathPrefix + "commands/STOP_SESSION",
                HTTPContentType.Application.JSON_UTF8,
                OCPIRequestHandler: request =>

                    Task.FromResult(
                        new OCPIResponse.Builder(request) {
                               HTTPResponseBuilder = new HTTPResponse.Builder(request.HTTPRequest) {
                                   HTTPStatusCode             = HTTPStatusCode.OK,
                                   Allow                      = [ HTTPMethod.OPTIONS, HTTPMethod.POST],
                                   AccessControlAllowMethods  = [ "OPTIONS", "POST"],
                                   AccessControlAllowHeaders  = [ "Authorization" ]
                               }
                        })

            );

            #endregion

            #region POST     ~/commands/STOP_SESSION

            CommonAPI.AddOCPIMethod(

                HTTPHostname.Any,
                HTTPMethod.POST,
                URLPathPrefix + "commands/STOP_SESSION",
                HTTPContentType.Application.JSON_UTF8,
                OCPIRequestLogger:   StopSessionRequest,
                OCPIResponseLogger:  StopSessionResponse,
                OCPIRequestHandler:  async request => {

                    #region Check access token

                    if (request.RemoteParty is null ||
                        request.LocalAccessInfo?.Status != AccessStatus.ALLOWED)
                    {

                        return new OCPIResponse.Builder(request) {
                                   StatusCode           = 2000,
                                   StatusMessage        = "Invalid or blocked access token!",
                                   HTTPResponseBuilder  = new HTTPResponse.Builder(request.HTTPRequest) {
                                       HTTPStatusCode             = HTTPStatusCode.Forbidden,
                                       AccessControlAllowMethods  = [ "OPTIONS", "GET" ],
                                       AccessControlAllowHeaders  = [ "Authorization" ]
                                   }
                               };

                    }

                    #endregion

                    #region Parse StopSession command JSON

                    if (!request.TryParseJObjectRequestBody(out var stopSessionJSON, out var ocpiResponse))
                        return ocpiResponse;

                    if (!StopSessionCommand.TryParse(stopSessionJSON,
                                                      out var stopSessionCommand,
                                                      out var errorResponse) ||
                         stopSessionCommand is null)
                    {

                        return new OCPIResponse.Builder(request) {
                                   StatusCode           = 2001,
                                   StatusMessage        = "Could not parse the given 'STOP_SESSION' command JSON: " + errorResponse,
                                   HTTPResponseBuilder  = new HTTPResponse.Builder(request.HTTPRequest) {
                                       HTTPStatusCode             = HTTPStatusCode.BadRequest,
                                       AccessControlAllowMethods  = [ "OPTIONS", "POST" ],
                                       AccessControlAllowHeaders  = [ "Authorization" ]
                                   }
                               };

                    }

                    #endregion


                    CommandResponse? commandResponse = null;

                    if (OnStopSessionCommand is not null)
                        commandResponse = await OnStopSessionCommand.Invoke(EMSP_Id.From(request.RemoteParty.Id),
                                                                            stopSessionCommand);

                    commandResponse ??= new CommandResponse(
                                            stopSessionCommand,
                                            CommandResponseTypes.NOT_SUPPORTED,
                                            Timeout: TimeSpan.FromSeconds(15),
                                            Message: [ new DisplayText(Languages.en, "Not supported!") ]
                                        );


                    return new OCPIResponse.Builder(request) {
                               StatusCode           = 1000,
                               StatusMessage        = "Hello world!",
                               Data                 = commandResponse.ToJSON(),
                               HTTPResponseBuilder  = new HTTPResponse.Builder(request.HTTPRequest) {
                                   HTTPStatusCode             = HTTPStatusCode.OK,
                                   AccessControlAllowMethods  = [ "OPTIONS", "POST" ],
                                   AccessControlAllowHeaders  = [ "Authorization" ]
                               }
                           };

                });

            #endregion

            #endregion

            #region ~/commands/UNLOCK_CONNECTOR

            #region OPTIONS  ~/commands/UNLOCK_CONNECTOR

            CommonAPI.AddOCPIMethod(

                HTTPHostname.Any,
                HTTPMethod.OPTIONS,
                URLPathPrefix + "commands/UNLOCK_CONNECTOR",
                HTTPContentType.Application.JSON_UTF8,
                OCPIRequestHandler: request =>

                    Task.FromResult(
                        new OCPIResponse.Builder(request) {
                               HTTPResponseBuilder = new HTTPResponse.Builder(request.HTTPRequest) {
                                   HTTPStatusCode             = HTTPStatusCode.OK,
                                   Allow                      = [ HTTPMethod.OPTIONS, HTTPMethod.POST],
                                   AccessControlAllowMethods  = [ "OPTIONS", "POST"],
                                   AccessControlAllowHeaders  = [ "Authorization" ]
                               }
                        })

            );

            #endregion

            #region POST     ~/commands/UNLOCK_CONNECTOR

            CommonAPI.AddOCPIMethod(

                HTTPHostname.Any,
                HTTPMethod.POST,
                URLPathPrefix + "commands/UNLOCK_CONNECTOR",
                HTTPContentType.Application.JSON_UTF8,
                OCPIRequestLogger:   UnlockConnectorRequest,
                OCPIResponseLogger:  UnlockConnectorResponse,
                OCPIRequestHandler:  async request => {

                    #region Check access token

                    if (request.RemoteParty is null ||
                        request.LocalAccessInfo?.Status != AccessStatus.ALLOWED)
                    {

                        return new OCPIResponse.Builder(request) {
                                   StatusCode           = 2000,
                                   StatusMessage        = "Invalid or blocked access token!",
                                   HTTPResponseBuilder  = new HTTPResponse.Builder(request.HTTPRequest) {
                                       HTTPStatusCode             = HTTPStatusCode.Forbidden,
                                       AccessControlAllowMethods  = [ "OPTIONS", "GET" ],
                                       AccessControlAllowHeaders  = [ "Authorization" ]
                                   }
                               };

                    }

                    #endregion

                    #region Parse UnlockConnector command JSON

                    if (!request.TryParseJObjectRequestBody(out var unlockConnectorJSON, out var ocpiResponse))
                        return ocpiResponse;

                    if (!UnlockConnectorCommand.TryParse(unlockConnectorJSON,
                                                         out var unlockConnectorCommand,
                                                         out var errorResponse) ||
                         unlockConnectorCommand is null)
                    {

                        return new OCPIResponse.Builder(request) {
                                   StatusCode           = 2001,
                                   StatusMessage        = "Could not parse the given 'UNLOCK_CONNECTOR' command JSON: " + errorResponse,
                                   HTTPResponseBuilder  = new HTTPResponse.Builder(request.HTTPRequest) {
                                       HTTPStatusCode             = HTTPStatusCode.BadRequest,
                                       AccessControlAllowMethods  = [ "OPTIONS", "POST" ],
                                       AccessControlAllowHeaders  = [ "Authorization" ]
                                   }
                               };

                    }

                    #endregion


                    CommandResponse? commandResponse = null;

                    if (OnUnlockConnectorCommand is not null)
                        commandResponse = await OnUnlockConnectorCommand.Invoke(EMSP_Id.From(request.RemoteParty.Id),
                                                                                unlockConnectorCommand);

                    commandResponse ??= new CommandResponse(
                                            unlockConnectorCommand,
                                            CommandResponseTypes.NOT_SUPPORTED,
                                            Timeout: TimeSpan.FromSeconds(15),
                                            Message: [ new DisplayText(Languages.en, "Not supported!") ]
                                        );


                    return new OCPIResponse.Builder(request) {
                               StatusCode           = 1000,
                               StatusMessage        = "Hello world!",
                               Data                 = commandResponse.ToJSON(),
                               HTTPResponseBuilder  = new HTTPResponse.Builder(request.HTTPRequest) {
                                   HTTPStatusCode             = HTTPStatusCode.OK,
                                   AccessControlAllowMethods  = [ "OPTIONS", "POST" ],
                                   AccessControlAllowHeaders  = [ "Authorization" ]
                               }
                           };

                });

            #endregion

            #endregion


        }

        #endregion


    }

}<|MERGE_RESOLUTION|>--- conflicted
+++ resolved
@@ -3447,11 +3447,7 @@
 
 
                     //ToDo: What exactly to do with this information?
-<<<<<<< HEAD
-                    var TokenType          = Request.QueryString.TryParseEnum<TokenType>("type") ?? OCPI.TokenType.RFID;
-=======
-                    var TokenType          = request.QueryString.TryParseEnum<TokenType>("type") ?? OCPIv2_2_1.TokenType.RFID;
->>>>>>> 3b3b6f22
+                    var TokenType          = request.QueryString.TryParseEnum<TokenType>("type") ?? OCPI.TokenType.RFID;
 
                     var addOrUpdateResult  = await CommonAPI.AddOrUpdateToken(
                                                        newOrUpdatedToken,
